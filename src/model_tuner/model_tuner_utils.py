--- conflicted
+++ resolved
@@ -980,17 +980,12 @@
             # stratify_key = stratify_key.copy()
             stratify_key = stratify_key.fillna("")
 
-<<<<<<< HEAD
         ##### MARKED FOR REMOVAL ######
         if self.drop_strat_feat:
             self.dropped_strat_cols = X[self.drop_strat_feat]
             X = X.drop(columns=self.drop_strat_feat)
         ##############################
-=======
-        if self.drop_strat_feat:
-            self.dropped_strat_cols = X[self.drop_strat_feat]
-            X = X.drop(columns=self.drop_strat_feat)
->>>>>>> 34506df2
+        
         X_train, X_valid_test, y_train, y_valid_test = train_test_split(
             X,
             y,
