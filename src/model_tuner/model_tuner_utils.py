import pandas as pd
import numpy as np
from sklearn.metrics import classification_report
from sklearn.model_selection import StratifiedKFold
from sklearn.metrics import confusion_matrix, multilabel_confusion_matrix
from sklearn.model_selection import cross_validate
from sklearn.model_selection import StratifiedKFold, KFold
from pprint import pprint
from sklearn.metrics import get_scorer
from sklearn.metrics import (
    fbeta_score,
    mean_absolute_error,
    median_absolute_error,
    r2_score,
    precision_score,
    recall_score,
    roc_auc_score,
    average_precision_score,
    brier_score_loss,
    mean_squared_error,
    mean_absolute_error,
    r2_score,
    explained_variance_score,
)


from skopt import BayesSearchCV
import copy
from sklearn.base import BaseEstimator, ClassifierMixin, clone
from sklearn.model_selection import ParameterGrid
from sklearn.preprocessing import MinMaxScaler, label_binarize
from sklearn.model_selection import (
    cross_val_predict,
    train_test_split,
    GridSearchCV,
    RandomizedSearchCV,
)
from sklearn.model_selection import ParameterSampler
from tqdm import tqdm
from sklearn.feature_selection import SelectKBest
from .bootstrapper import evaluate_bootstrap_metrics
from sklearn.calibration import CalibratedClassifierCV

from sklearn.linear_model import LogisticRegression

"""
# Scores

| Scoring                        | Function                             | Comment                         |
|--------------------------------|--------------------------------------|---------------------------------|
| Classification                 |                                      |                                 |
| ‘accuracy’                     | metrics.accuracy_score               |                                 |
| ‘balanced_accuracy’            | metrics.balanced_accuracy_score      |                                 |
| ‘average_precision’            | metrics.average_precision_score      |                                 |
| ‘neg_brier_score’              | metrics.brier_score_loss             |                                 |
| ‘f1’                           | metrics.f1_score                     | for binary targets              |
| ‘f1_micro’                     | metrics.f1_score                     | micro-averaged                  |
| ‘f1_macro’                     | metrics.f1_score                     | macro-averaged                  |
| ‘f1_weighted’                  | metrics.f1_score                     | weighted average                |
| ‘f1_samples’                   | metrics.f1_score                     | by multilabel sample            |
| ‘neg_log_loss’                 | metrics.log_loss                     | requires predict_proba support  |
| ‘precision’etc.                | metrics.precision_score              | suffixes apply as with ‘f1’     |
| ‘recall’etc.                   | metrics.recall_score                 | suffixes apply as with ‘f1’     |
| ‘jaccard’etc.                  | metrics.jaccard_score                | suffixes apply as with ‘f1’     |
| ‘roc_auc’                      | metrics.roc_auc_score                |                                 |
| ‘roc_auc_ovr’                  | metrics.roc_auc_score                |                                 |
| ‘roc_auc_ovo’                  | metrics.roc_auc_score                |                                 |
| ‘roc_auc_ovr_weighted’         | metrics.roc_auc_score                |                                 |
| ‘roc_auc_ovo_weighted’         | metrics.roc_auc_score                |                                 |
| Clustering                     |                                      |                                 |
| ‘adjusted_mutual_info_score’   | metrics.adjusted_mutual_info_score   |                                 |
| ‘adjusted_rand_score’          | metrics.adjusted_rand_score          |                                 |
| ‘completeness_score’           | metrics.completeness_score           |                                 |
| ‘fowlkes_mallows_score’        | metrics.fowlkes_mallows_score        |                                 |
| ‘homogeneity_score’            | metrics.homogeneity_score            |                                 |
| ‘mutual_info_score’            | metrics.mutual_info_score            |                                 |
| ‘normalized_mutual_info_score’ | metrics.normalized_mutual_info_score |                                 |
| ‘v_measure_score’              | metrics.v_measure_score              |                                 |
| Regression                     |                                      |                                 |
| ‘explained_variance’           | metrics.explained_variance_score     |                                 |
| ‘max_error’                    | metrics.max_error                    |                                 |
| ‘neg_mean_absolute_error’      | metrics.mean_absolute_error          |                                 |
| ‘neg_mean_squared_error’       | metrics.mean_squared_error           |                                 |
| ‘neg_root_mean_squared_error’  | metrics.mean_squared_error           |                                 |
| ‘neg_mean_squared_log_error’   | metrics.mean_squared_log_error       |                                 |
| ‘neg_median_absolute_error’    | metrics.median_absolute_error        |                                 |
| ‘r2’                           | metrics.r2_score                     |                                 |
| ‘neg_mean_poisson_deviance’    | metrics.mean_poisson_deviance        |                                 |
| ‘neg_mean_gamma_deviance’      | metrics.mean_gamma_deviance          |                                 |

"""


class Model:

    def __init__(
        self,
        name,
        estimator_name,
        estimator,
        model_type,
        calibrate=False,
        kfold=False,
        imbalance_sampler=None,
        train_size=0.6,
        validation_size=0.2,
        test_size=0.2,
        stratify_y=False,
        stratify_cols=None,
        grid=None,
        scoring=["roc_auc"],
        n_splits=10,
        random_state=3,
        n_jobs=1,
        display=True,
        randomized_grid=False,
        n_iter=100,
        pipeline_steps=[],
        boost_early=False,
        feature_selection=False,
        class_labels=None,
        multi_label=False,
        calibration_method="sigmoid",
        custom_scorer=[],
        bayesian=False,
    ):

        # Check if model_type is provided and valid
        if model_type not in ["classification", "regression"]:
            raise ValueError(
                "You must specify model_type as either 'classification' or 'regression'."
            )

        self.name = name
        self.estimator_name = estimator_name
        self.calibrate = calibrate
        self.original_estimator = estimator
        self.feature_selection = feature_selection
        self.model_type = model_type
        self.multi_label = multi_label
        self.calibration_method = calibration_method
        self.imbalance_sampler = imbalance_sampler

        if imbalance_sampler:
            from imblearn.pipeline import Pipeline

            self.PipelineClass = Pipeline
        else:
            from sklearn.pipeline import Pipeline

            self.PipelineClass = Pipeline

        self.pipeline_steps = pipeline_steps
        if self.pipeline_steps or self.imbalance_sampler:
            self.pipeline_assembly()
        else:
            self.estimator = self.PipelineClass(
                [(self.estimator_name, copy.deepcopy(self.original_estimator))]
            )

        self.grid = grid
        self.class_labels = class_labels
        self.kfold = kfold
        self.dropped_strat_cols = None
        self.randomized_grid = randomized_grid
        self.random_state = random_state
        self.n_iter = n_iter
        self.n_jobs = n_jobs
        if self.randomized_grid and not self.kfold:
            self.grid = list(
                ParameterSampler(
                    self.grid, n_iter=self.n_iter, random_state=self.random_state
                )
            )
        elif self.kfold:
            self.grid = grid
        else:
            self.grid = ParameterGrid(grid)
        self.kf = None
        self.xval_output = None
        self.stratify_y = stratify_y
        self.stratify_cols = stratify_cols
        self.n_splits = n_splits
        self.scoring = scoring
        self.best_params_per_score = {score: 0 for score in self.scoring}
        self.display = display
        self.train_size = train_size
        self.validation_size = validation_size
        self.test_size = test_size
        self.threshold = {score: 0.5 for score in self.scoring}
        self.beta = 2
        self.labels = ["tn", "fp", "fn", "tp"]
        self.boost_early = boost_early
        self.custom_scorer = custom_scorer
        self.bayesian = bayesian

        ### for the moment bayesian only works using cross validation, so
        ### we use the structure that already exists for kfold
        if self.bayesian:
            self.kfold = True

    """
    Multiple helper methods that are used to fetch different parts of the pipeline.
    These use the naming convention that we enforce in the assemble_pipeline method.
    """

    def get_preprocessing_and_feature_selection_pipeline(self):
        steps = [
            (name, transformer)
            for name, transformer in self.estimator.steps
            if name.startswith("preprocess_") or name.startswith("feature_selection_")
        ]
        return self.PipelineClass(steps)

    def get_feature_selection_pipeline(self):
        steps = [
            (name, transformer)
            for name, transformer in self.estimator.steps
            if name.startswith("feature_selection_")
        ]
        return self.PipelineClass(steps)

    def get_preprocessing_pipeline(self):
        # Extract steps names that start with 'preprocess_'
        preprocessing_steps = [
            (name, transformer)
            for name, transformer in self.estimator.steps
            if name.startswith("preprocess_")
        ]
        return self.PipelineClass(preprocessing_steps)

    def pipeline_assembly(self):
        """
        This method will assemble the pipeline in the correct order. It contains
        helper functions which determine whether the steps are preprocessing, feature
        selection, or imbalance sampler steps.

        These are then used to sort and categorize each step so we ensure the correct
        ordering of the pipeline no matter the input order from users. Users can
        also have unnamed pipeline steps and these will still be ordered in the correct
        format.

        Below we define several helper functions that will be used to type-check parts
        of the pipeline in order to put them in the right sections.
        """

        def is_preprocessing_step(transformer):
            from sklearn.compose import ColumnTransformer

            module = transformer.__class__.__module__
            return (
                module.startswith("sklearn.preprocessing")
                or module.startswith("sklearn.impute")
                or module.startswith("sklearn.decomposition")
                or module.startswith("sklearn.feature_extraction")
                or module.startswith("sklearn.kernel_approximation")
                or module.startswith("category_encoders")
                or isinstance(transformer, ColumnTransformer)
            )

        def is_column_transformer(transformer):
            from sklearn.compose import ColumnTransformer

            return isinstance(transformer, ColumnTransformer)

        def is_imputer(transformer):
            module = transformer.__class__.__module__
            return module.startswith("sklearn.impute")

        def is_scaler(transformer):
            module = transformer.__class__.__module__
            return (
                module.startswith("sklearn.preprocessing")
                and "scal" in transformer.__class__.__name__.lower()
            )

        def is_feature_selection_step(transformer):
            module = transformer.__class__.__module__
            return module.startswith("sklearn.feature_selection")

        def is_imbalance_sampler(transformer):
            from imblearn.base import SamplerMixin

            return isinstance(transformer, SamplerMixin)

        # Initialize lists for different types of steps
        column_transformer_steps = []
        imputation_steps = []
        scaling_steps = []
        other_preprocessing_steps = []
        feature_selection_steps = []
        other_steps = []

        for step in self.pipeline_steps:
            # Unpack the step
            if isinstance(step, tuple):
                name, transformer = step
            else:
                name = None
                transformer = step

            # Categorize the transformer
            if is_column_transformer(transformer):
                # ColumnTransformer steps
                if not name:
                    name = f"preprocess_column_transformer_step_{len(column_transformer_steps)}"
                else:
                    name = f"preprocess_column_transformer_{name}"
                column_transformer_steps.append((name, transformer))
            elif is_preprocessing_step(transformer):
                if is_imputer(transformer):
                    # Imputation steps
                    if not name:
                        name = f"preprocess_imputer_step_{len(imputation_steps)}"
                    else:
                        name = f"preprocess_imputer_{name}"
                    imputation_steps.append((name, transformer))
                elif is_scaler(transformer):
                    # Scaling steps
                    if not name:
                        name = f"preprocess_scaler_step_{len(scaling_steps)}"
                    else:
                        name = f"preprocess_scaler_{name}"
                    scaling_steps.append((name, transformer))
                else:
                    # Other preprocessing steps
                    if not name:
                        name = f"preprocess_step_{len(other_preprocessing_steps)}"
                    else:
                        name = f"preprocess_{name}"
                    other_preprocessing_steps.append((name, transformer))
            elif is_feature_selection_step(transformer):
                # Feature selection steps
                if not name:
                    name = f"feature_selection_step_{len(feature_selection_steps)}"
                else:
                    name = f"feature_selection_{name}"
                feature_selection_steps.append((name, transformer))
            elif is_imbalance_sampler(transformer):
                raise ValueError(
                    "Imbalance sampler should be specified via the 'imbalance_sampler' parameter."
                )
            else:
                # Other steps
                if not name:
                    name = f"other_step_{len(other_steps)}"
                else:
                    name = f"other_{name}"
                other_steps.append((name, transformer))

        # Assemble the preprocessing steps in the correct order
        preprocessing_steps = (
            column_transformer_steps
            + imputation_steps
            + scaling_steps
            + other_preprocessing_steps
        )

        # Initialize the main pipeline steps list
        main_pipeline_steps = []

        # Add preprocessing steps
        main_pipeline_steps.extend(preprocessing_steps)

        # Add the imbalance sampler and import the appropriate pipeline
        if self.imbalance_sampler:
            main_pipeline_steps.append(("resampler", self.imbalance_sampler))
            from imblearn.pipeline import Pipeline
        else:
            from sklearn.pipeline import Pipeline

        # Add feature selection steps
        main_pipeline_steps.extend(feature_selection_steps)

        # Add any other steps
        main_pipeline_steps.extend(other_steps)

        # Add the estimator
        main_pipeline_steps.append(
            (self.estimator_name, copy.deepcopy(self.original_estimator))
        )

        # Construct the final pipeline
        self.PipelineClass = Pipeline
        self.pipeline_steps = main_pipeline_steps
        self.estimator = self.PipelineClass(self.pipeline_steps)

    def reset_estimator(self):
        if self.pipeline_steps:
            self.estimator = self.PipelineClass(copy.deepcopy(self.pipeline_steps))
        else:
            self.estimator = self.PipelineClass(
                [(self.estimator_name, copy.deepcopy(self.original_estimator))]
            )
        return

    def process_imbalance_sampler(self, X_train, y_train):

        ####  Preprocessor, Resampler, rfe, Estimator

        if self.pipeline_steps:
            preproc_test = self.get_preprocessing_pipeline()
        else:
            pass

        resampler_test = clone(self.estimator.named_steps["resampler"])

        ### Only apply the preprocessing when there are valid pipeline steps
        if preproc_test:
            X_train_preproc = preproc_test.fit_transform(X_train)
        else:
            X_train_preproc = X_train

        _, y_res = resampler_test.fit_resample(X_train_preproc, y_train)

        if not isinstance(y_res, pd.DataFrame):
            y_res = pd.DataFrame(y_res)
        print(f"Distribution of y values after resampling: {y_res.value_counts()}")
        print()

    def calibrateModel(self, X, y, score=None):
        if self.kfold:
            if score == None:
                if self.calibrate:
                    # reset estimator in case of calibrated model
                    self.reset_estimator()

                    classifier = self.estimator.set_params(
                        **self.best_params_per_score[self.scoring[0]]["params"]
                    )

                    self.estimator = CalibratedClassifierCV(
                        classifier,
                        cv=self.n_splits,
                        method=self.calibration_method,
                    ).fit(X, y)
                    test_model = self.estimator
                    self.conf_mat_class_kfold(X=X, y=y, test_model=test_model)
                else:
                    pass
            else:
                if self.calibrate:
                    # reset estimator in case of calibrated model
                    self.reset_estimator()
                    classifier = self.estimator.set_params(
                        **self.best_params_per_score[score]["params"]
                    )
                    #  calibrate model, and save output
                    self.estimator = CalibratedClassifierCV(
                        classifier,
                        cv=self.n_splits,
                        method=self.calibration_method,
                    ).fit(X, y)
                    test_model = self.estimator
                    for s in score:
                        self.conf_mat_class_kfold(
                            X=X, y=y, test_model=test_model, score=s
                        )
        else:
            if score == None:
                if self.calibrate:
                    (
                        X_train,
                        X_valid,
                        X_test,
                        y_train,
                        y_valid,
                        y_test,
                    ) = train_val_test_split(
                        X=X,
                        y=y,
                        stratify_y=self.stratify_y,
                        stratify_cols=self.stratify_cols,
                        train_size=self.train_size,
                        validation_size=self.validation_size,
                        test_size=self.test_size,
                        random_state=self.random_state,
                    )
                    if isinstance(X, pd.DataFrame):
                        self.X_train_index = X_train.index.to_list()
                        self.X_valid_index = X_valid.index.to_list()
                        self.X_test_index = X_test.index.to_list()
                        self.y_train_index = y_train.index.to_list()
                        self.y_valid_index = y_valid.index.to_list()
                        self.y_test_index = y_test.index.to_list()

                    # reset estimator in case of calibrated model
                    self.reset_estimator()
                    # fit estimator

                    if self.imbalance_sampler:
                        self.process_imbalance_sampler(X_train, y_train)

                    if self.boost_early:
                        self.fit(X_train, y_train, validation_data=[X_valid, y_valid])
                    else:
                        self.fit(X_train, y_train)
                    #  calibrate model, and save output
                    self.estimator = CalibratedClassifierCV(
                        self.estimator,
                        cv="prefit",
                        method=self.calibration_method,
                    ).fit(X_test, y_test)
                    self.calibrate_report(X_valid, y_valid)
                else:
                    pass
            else:
                if self.calibrate:
                    (
                        X_train,
                        X_valid,
                        X_test,
                        y_train,
                        y_valid,
                        y_test,
                    ) = train_val_test_split(
                        X=X,
                        y=y,
                        stratify_y=self.stratify_y,
                        stratify_cols=self.stratify_cols,
                        train_size=self.train_size,
                        validation_size=self.validation_size,
                        test_size=self.test_size,
                        random_state=self.random_state,
                    )
                    if isinstance(X, pd.DataFrame):
                        self.X_train_index = X_train.index.to_list()
                        self.X_valid_index = X_valid.index.to_list()
                        self.X_test_index = X_test.index.to_list()
                        self.y_train_index = y_train.index.to_list()
                        self.y_valid_index = y_valid.index.to_list()
                        self.y_test_index = y_test.index.to_list()

                    # reset estimator in case of calibrated model
                    self.reset_estimator()
                    # print(self.estimator[-1].get_params())
                    if "device" in self.estimator[-1].get_params():
                        print("Change back to CPU")
                        self.estimator[-1].set_params(**{"device": "cpu"})

                    # fit estimator
                    if self.imbalance_sampler:
                        self.process_imbalance_sampler(X_train, y_train)

                    # fit model
                    self.fit(
                        X_train,
                        y_train,
                        score=score,
                        validation_data=(X_valid, y_valid),
                    )
                    #  calibrate model, and save output

                    self.estimator = CalibratedClassifierCV(
                        self.estimator,
                        cv="prefit",
                        method=self.calibration_method,
                    ).fit(X_test, y_test)
                    test_model = self.estimator
                    self.calibrate_report(X_valid, y_valid, score=score)
                    print(
                        f"{score} after calibration:",
                        get_scorer(score)(self.estimator, X_valid, y_valid),
                    )

                else:
                    pass

        return

    def get_train_data(self, X, y):
        return X.loc[self.X_train_index], y.loc[self.y_train_index]

    def get_valid_data(self, X, y):
        return X.loc[self.X_valid_index], y.loc[self.y_valid_index]

    def get_test_data(self, X, y):
        return X.loc[self.X_test_index], y.loc[self.y_test_index]

    def calibrate_report(self, X, y, score=None):
        y_pred_valid = self.predict(X, optimal_threshold=False)
        if self.multi_label:
            conf_mat = multilabel_confusion_matrix(y, y_pred_valid)
        else:
            conf_mat = confusion_matrix(y, y_pred_valid)
        if score:
            print(f"Confusion matrix on validation set for {score}")
        else:
            print(f"Confusion matrix on validation set:")
        _confusion_matrix_print(conf_mat, self.labels)
        print()
        self.classification_report = classification_report(y, y_pred_valid)
        print(self.classification_report)
        print("-" * 80)

    def fit(self, X, y, validation_data=None, score=None):
        self.reset_estimator()
        if self.kfold:
            if score == None:
                classifier = self.estimator.set_params(
                    **self.best_params_per_score[self.scoring[0]]["params"]
                )
                classifier.fit(X, y)
                self.estimator = classifier
                self.xval_output = get_cross_validate(
                    classifier,
                    X,
                    y,
                    self.kf,
                    scoring=self.scoring[0],
                )
                # self.estimator = self.x_valoutput['estimator']
            else:
                if score in self.custom_scorer:
                    scorer = self.custom_scorer[score]
                else:
                    scorer = score
                classifier = self.estimator.set_params(
                    **self.best_params_per_score[score]["params"]
                )
                classifier.fit(X, y)
                self.estimator = classifier
                self.xval_output = get_cross_validate(
                    classifier,
                    X,
                    y,
                    self.kf,
                    scoring=scorer,
                )
        else:
            if score is None:
                best_params = self.best_params_per_score[self.scoring[0]]["params"]

                if self.boost_early:
                    X_valid, y_valid = validation_data
                    if self.feature_selection or self.pipeline_steps:
                        # Extract parameters for preprocessing and feature selection
                        params_preprocessing = {
                            key: value
                            for key, value in best_params.items()
                            if key.startswith("preprocess_")
                        }
                        params_feature_selection = {
                            key: value
                            for key, value in best_params.items()
                            if key.startswith("feature_selection_")
                        }
                        params_no_estimator = {
                            **params_preprocessing,
                            **params_feature_selection,
                        }

                        # Exclude the resampler if present
                        if self.imbalance_sampler:
                            params_no_estimator = {
                                key: value
                                for key, value in params_no_estimator.items()
                                if not key.startswith("resampler__")
                            }

                        # Get the combined preprocessing and feature selection pipeline
                        preproc_feat_select_pipe = (
                            self.get_preprocessing_and_feature_selection_pipeline()
                        )

                        ### IF we have preprocessing steps then they need applying
                        ### Otherwise do not apply them
                        if preproc_feat_select_pipe:
                            # Set parameters and fit the pipeline
                            preproc_feat_select_pipe.set_params(
                                **params_no_estimator
                            ).fit(X, y)

                            # Transform the validation data
                            X_valid_transformed = preproc_feat_select_pipe.transform(
                                X_valid
                            )
                        else:
                            X_valid_transformed = X_valid
                    else:
                        X_valid_transformed = X_valid

                    X_valid, y_valid = validation_data
                    if isinstance(X_valid, pd.DataFrame):
                        eval_set = [(X_valid_transformed, y_valid.values)]
                    else:
                        eval_set = [(X_valid_transformed, y_valid)]
                    estimator_eval_set = f"{self.estimator_name}__eval_set"
                    estimator_verbosity = f"{self.estimator_name}__verbose"

                    xgb_params = {
                        estimator_eval_set: eval_set,
                        estimator_verbosity: self.verbosity,
                    }
                    if estimator_verbosity in best_params:
                        best_params.pop(estimator_verbosity)
                    self.estimator.set_params(**best_params).fit(X, y, **xgb_params)
                else:
                    self.estimator.set_params(**best_params).fit(X, y)
            else:
                best_params = self.best_params_per_score[score]["params"]
                if self.boost_early:
                    X_valid, y_valid = validation_data
                    if self.feature_selection or self.pipeline_steps:
                        # Extract parameters for preprocessing and feature selection
                        params_preprocessing = {
                            key: value
                            for key, value in best_params.items()
                            if key.startswith("preprocess_")
                        }
                        params_feature_selection = {
                            key: value
                            for key, value in best_params.items()
                            if key.startswith("feature_selection_")
                        }
                        params_no_estimator = {
                            **params_preprocessing,
                            **params_feature_selection,
                        }

                        # Exclude the resampler if present
                        if self.imbalance_sampler:
                            params_no_estimator = {
                                key: value
                                for key, value in params_no_estimator.items()
                                if not key.startswith("resampler__")
                            }

                        # Get the combined preprocessing and feature selection pipeline
                        preproc_feat_select_pipe = (
                            self.get_preprocessing_and_feature_selection_pipeline()
                        )

                        ### IF we have preprocessing steps then they need applying
                        ### Otherwise do not apply them
                        if preproc_feat_select_pipe:
                            # Set parameters and fit the pipeline
                            preproc_feat_select_pipe.set_params(
                                **params_no_estimator
                            ).fit(X, y)

                            # Transform the validation data
                            X_valid_transformed = preproc_feat_select_pipe.transform(
                                X_valid
                            )
                        else:
                            X_valid_transformed = X_valid
                    else:
                        X_valid_transformed = X_valid

                    X_valid, y_valid = validation_data
                    if isinstance(X_valid, pd.DataFrame):
                        eval_set = [(X_valid_transformed, y_valid.values)]
                    else:
                        eval_set = [(X_valid_transformed, y_valid)]
                    estimator_eval_set = f"{self.estimator_name}__eval_set"
                    estimator_verbosity = f"{self.estimator_name}__verbose"

                    xgb_params = {
                        estimator_eval_set: eval_set,
                        estimator_verbosity: self.verbosity,
                    }
                    if (
                        estimator_verbosity
                        in self.best_params_per_score[score]["params"]
                    ):
                        self.best_params_per_score[score]["params"].pop(
                            estimator_verbosity
                        )

                    self.estimator.set_params(
                        **self.best_params_per_score[score]["params"]
                    ).fit(X, y, **xgb_params)
                else:
                    try:
                        self.estimator.set_params(
                            **self.best_params_per_score[score]["params"]
                        ).fit(X, y)
                    except ValueError as error:
                        print(
                            "Specified score not found in scoring dictionary. Please use a score that was parsed for tuning."
                        )
                        raise error

        return

    def return_bootstrap_metrics(
        self,
        X_test,
        y_test,
        metrics,
        threshold=0.5,
        num_resamples=500,
        n_samples=500,
        balance=False,
    ):
        # Custom type check for X_test and y_test
        if not isinstance(X_test, pd.DataFrame) or not isinstance(
            y_test, (pd.Series, pd.DataFrame)
        ):
            raise ValueError(
                "Specifying X_test and/or y_test as anything other than pandas DataFrames is not supported."
            )

        if self.model_type != "regression":
            y_pred_prob = pd.Series(self.predict_proba(X_test)[:, 1])
            bootstrap_metrics = evaluate_bootstrap_metrics(
                model=None,
                y=y_test,
                y_pred_prob=y_pred_prob,
                metrics=metrics,
                threshold=threshold,
                num_resamples=num_resamples,
                n_samples=n_samples,
                balance=balance,
            )
        else:
            y_pred = pd.Series(self.predict(X_test))
            bootstrap_metrics = evaluate_bootstrap_metrics(
                model=None,
                y=y_test,
                y_pred_prob=y_pred,
                model_type="regression",
                metrics=metrics,
                num_resamples=num_resamples,
                n_samples=n_samples,
                balance=balance,
            )
        return bootstrap_metrics

    def return_metrics(self, X, y, optimal_threshold=False, return_dict=False):
<<<<<<< HEAD
        """
        Evaluate the model on the given dataset and optionally return metrics
        as a dictionary.

        Parameters:
        -----------
        X : array-like or DataFrame
            The feature matrix.
        y : array-like
            The target vector.
        optimal_threshold : bool, optional (default=False)
            Whether to use the optimal threshold for predictions
            (for classification models).
        return_dict : bool, optional (default=False)
            Whether to return the metrics as a dictionary.

        Returns:
        --------
        dict, optional
            Returns a dictionary containing metrics if return_dict=True.
        """
=======

        results = {}  # Initialize results dictionary
>>>>>>> 83eb2b6f

        if self.kfold:
            for score in self.scoring:
                if self.model_type != "regression":
                    print(
                        "\n"
                        + "Detailed classification report for %s:" % self.name
                        + "\n"
                    )
                    self.conf_mat_class_kfold(X, y, self.test_model, score)

                    print("The model is trained on the full development set.")
                    print("The scores are computed on the full evaluation set." + "\n")
                    self.return_metrics_kfold(X, y, self.test_model, score)

                else:
                    self.regression_report_kfold(X, y, self.test_model, score)

                if self.feature_selection:
                    self.print_selected_best_features(X)
        else:
            y_pred_valid = self.predict(X, optimal_threshold=optimal_threshold)
            if self.model_type != "regression":

                if self.multi_label:
                    conf_mat = multilabel_confusion_matrix(
                        y,
                        y_pred_valid,
                    )
                    self._confusion_matrix_print_ML(conf_mat)
                else:
                    conf_mat = confusion_matrix(y, y_pred_valid)
                    print("Confusion matrix on set provided: ")
                    _confusion_matrix_print(conf_mat, self.labels)
                    if optimal_threshold:
                        threshold = self.threshold[self.scoring[0]]
                    else:
                        threshold = 0.5
<<<<<<< HEAD
=======
                    model_metrics_df = report_model_metrics(
                        self,
                        X,
                        y,
                        threshold,
                    )
                    # pprint(model_metrics_df.iloc[0].to_dict())
>>>>>>> 83eb2b6f
                    print("-" * 80)
                print()
                # Generate the classification report
                self.classification_report = classification_report(
                    y,
                    y_pred_valid,
                    output_dict=True,
                    target_names=getattr(
                        self, "class_labels", None
                    ),  # Safeguard for labels
                )
                print("Classification Report:")
                print(
                    classification_report(
                        y,
                        y_pred_valid,
                        target_names=getattr(
                            self,
                            "class_labels",
                            None,
                        ),
                    )
                )
<<<<<<< HEAD
                print(
                    classification_report(
                        y,
                        y_pred_valid,
                        target_names=self.class_labels,
                    )
                )
=======
>>>>>>> 83eb2b6f
                print("-" * 80)

                # Add to results if `return_dict` is True
                if return_dict:
                    results["Classification Report"] = self.classification_report
                    results["Confusion Matrix"] = conf_mat

                if self.feature_selection:
                    best_features = self.print_selected_best_features(X)
                    if return_dict:
                        results["Best Features"] = best_features

<<<<<<< HEAD
                    if return_dict:
                        return {
                            "Classification Report": self.classification_report,
                            "Confusion Matrix": conf_mat,
                            "Best Features": best_features,
                        }
                else:
                    if return_dict:
                        return {
                            "Classification Report": self.classification_report,
                            "Confusion Matrix": conf_mat,
                        }
=======
>>>>>>> 83eb2b6f
            else:
                # Handle regression
                reg_report = self.regression_report(y, y_pred_valid)
                if return_dict:
                    results["Regression Report"] = reg_report

                if self.feature_selection:
                    best_features = self.print_selected_best_features(X)
                    if return_dict:
<<<<<<< HEAD
                        return {
                            "Regression Report": reg_report,
                            "Best Features": best_features,
                        }
                else:
                    if return_dict:
                        return reg_report
=======
                        results["Best Features"] = best_features

        # Return results only if `return_dict` is True
        if return_dict:
            return results
>>>>>>> 83eb2b6f

    def predict(self, X, y=None, optimal_threshold=False):
        if self.model_type == "regression":
            optimal_threshold = False
        if self.kfold and y is not None:
            return cross_val_predict(estimator=self.estimator, X=X, y=y, cv=self.kf)
        else:
            if optimal_threshold:
                return (
                    self.predict_proba(X)[:, 1]
                    > self.threshold[
                        self.scoring[0]
                    ]  # TODO generalize so that user can select score
                ) * 1
            else:
                return self.estimator.predict(X)

    def predict_proba(self, X, y=None):
        if self.kfold and y is not None:
            return cross_val_predict(
                self.estimator, X, y, cv=self.kf, method="predict_proba"
            )
        else:
            return self.estimator.predict_proba(X)

    def grid_search_param_tuning(
        self,
        X,
        y,
        f1_beta_tune=False,
        betas=[1, 2],
    ):

        if self.display:
            print_pipeline(self.estimator)

        if self.kfold:
            self.kf = kfold_split(
                self.estimator,
                X,
                y,
                stratify=self.stratify_y,
                scoring=self.scoring,
                n_splits=self.n_splits,
                random_state=self.random_state,
            )

            self.get_best_score_params(X, y)
            #### Threshold tuning for kfold split for each score
            if f1_beta_tune:  # tune threshold
                if isinstance(X, pd.DataFrame) or isinstance(X, pd.Series):
                    for score in self.scoring:
                        thresh_list = []
                        self.kfold = False
                        for train, test in self.kf.split(X, y):

                            self.fit(X.iloc[train], y.iloc[train])
                            y_pred_proba = self.predict_proba(X.iloc[test])[:, 1]
                            thresh = self.tune_threshold_Fbeta(
                                score,
                                y.iloc[test],
                                betas,
                                y_pred_proba,
                                kfold=True,
                            )
                            thresh_list.append(thresh)
                        average_threshold = np.mean(thresh_list)
                        self.threshold[score] = average_threshold
                        self.kfold = True

                else:
                    for score in self.scoring:
                        thresh_list = []
                        self.kfold = False
                        for train, test in self.kf.split(X, y):

                            self.fit(X[train], y[train])
                            y_pred_proba = self.predict_proba(X[test])[:, 1]
                            thresh = self.tune_threshold_Fbeta(
                                score,
                                y[test],
                                betas,
                                y_pred_proba,
                                kfold=True,
                            )
                            thresh_list.append(thresh)
                        self.kfold = True
                        average_threshold = np.mean(thresh_list)
                        self.threshold[score] = average_threshold
        else:
            X_train, X_valid, X_test, y_train, y_valid, y_test = train_val_test_split(
                X=X,
                y=y,
                stratify_y=self.stratify_y,
                stratify_cols=self.stratify_cols,
                train_size=self.train_size,
                validation_size=self.validation_size,
                test_size=self.test_size,
                random_state=self.random_state,
            )
            if isinstance(X, pd.DataFrame):
                self.X_train_index = X_train.index.to_list()
                self.X_valid_index = X_valid.index.to_list()
                self.X_test_index = X_test.index.to_list()
                self.y_train_index = y_train.index.to_list()
                self.y_valid_index = y_valid.index.to_list()
                self.y_test_index = y_test.index.to_list()

            if self.imbalance_sampler:
                self.process_imbalance_sampler(X_train, y_train)

            ## casting the ParameterGrid Object to a list so that we can update
            ## update the hyperparameters in both random grid and non random grid
            ## scenarios
            if not self.randomized_grid:
                self.grid = list(self.grid)

            for score in self.scoring:
                scores = []
                for index, params in enumerate(tqdm(self.grid)):
                    ### Resetting the estimator here because catboost requires
                    ### a new model to be fitted each time.
                    self.reset_estimator()
                    if self.boost_early:

                        if self.feature_selection or self.pipeline_steps:
                            # Extract parameters for preprocessing and feature selection
                            params_preprocessing = {
                                key: value
                                for key, value in params.items()
                                if key.startswith("preprocess_")
                            }
                            params_feature_selection = {
                                key: value
                                for key, value in params.items()
                                if key.startswith("feature_selection_")
                            }
                            params_no_estimator = {
                                **params_preprocessing,
                                **params_feature_selection,
                            }

                            if self.imbalance_sampler:
                                params_no_estimator = {
                                    key: value
                                    for key, value in params_no_estimator.items()
                                    if not key.startswith("resampler__")
                                }

                            preproc_feat_select_pipe = (
                                self.get_preprocessing_and_feature_selection_pipeline()
                            )

                            ### IF we have preprocessing steps then they need applying
                            ### Otherwise do not apply them
                            if preproc_feat_select_pipe:
                                preproc_feat_select_pipe.set_params(
                                    **params_no_estimator
                                ).fit(X_train, y_train)

                                X_valid_transformed = (
                                    preproc_feat_select_pipe.transform(X_valid)
                                )
                            else:
                                X_valid_transformed = X_valid
                        else:
                            X_valid_transformed = X_valid

                        if isinstance(X_valid, pd.DataFrame):
                            eval_set = [(X_valid_transformed, y_valid.values)]
                        else:
                            eval_set = [(X_valid_transformed, y_valid)]

                        estimator_eval_set = f"{self.estimator_name}__eval_set"
                        estimator_verbosity = f"{self.estimator_name}__verbose"

                        if estimator_verbosity in params:
                            self.verbosity = params[estimator_verbosity]
                            params.pop(estimator_verbosity)
                        else:
                            self.verbosity = False

                        xgb_params = {
                            estimator_eval_set: eval_set,
                            estimator_verbosity: self.verbosity,
                        }

                        clf = self.estimator.set_params(**params).fit(
                            X_train, y_train, **xgb_params
                        )

                        ### extracting the best parameters found through early stopping
                        best_early_stopping_params = clf.named_steps[
                            self.estimator_name
                        ].get_params()

                        ### updating the params in the param grid with these updated parameters
                        for (
                            param_name,
                            param_value,
                        ) in best_early_stopping_params.items():
                            if param_name in params:
                                params[param_name] = param_value

                        ### extracting the number of estimators out of the
                        ### fitted model, this is stored in best_iteration
                        ### setting the current item in the grid to this number
                        try:
                            ### XGBoost case
                            params[f"{self.estimator_name}__n_estimators"] = clf[
                                len(clf) - 1
                            ].best_iteration
                        except:
                            ### catboost case
                            params[f"{self.estimator_name}__n_estimators"] = clf[
                                len(clf) - 1
                            ].best_iteration_

                        # Update the parameters in the grid
                        self.grid[index] = params

                    else:
                        clf = self.estimator.set_params(**params).fit(X_train, y_train)

                    if score in self.custom_scorer:
                        scorer_func = self.custom_scorer[score]
                    else:
                        scorer_func = get_scorer(score)

                    score_value = scorer_func(clf, X_valid, y_valid)
                    scores.append(score_value)

                self.best_params_per_score[score] = {
                    "params": self.grid[np.argmax(scores)],
                    "score": np.max(scores),
                }

                if f1_beta_tune:  # tune threshold
                    y_pred_proba = clf.predict_proba(X_valid)[:, 1]
                    self.tune_threshold_Fbeta(score, y_valid, betas, y_pred_proba)

                if not self.calibrate:
                    if self.display:
                        print("Best score/param set found on validation set:")
                        pprint(self.best_params_per_score[score])
                        print("Best " + score + ": %0.3f" % (np.max(scores)), "\n")

                else:
                    if self.display:
                        print("Best score/param set found on validation set:")
                        pprint(self.best_params_per_score[score])
                        print("Best " + score + ": %0.3f" % (np.max(scores)), "\n")

    def print_selected_best_features(self, X):

        feat_select_pipeline = self.get_feature_selection_pipeline()
        feat_select_pipeline = feat_select_pipeline[0]
        print()
        support = feat_select_pipeline.get_support()
        if isinstance(X, pd.DataFrame):
            print("Feature names selected:")
            support = X.columns[support].to_list()
        else:
            print("Feature columns selected:")
        print(support)
        print()
        return support

    def tune_threshold_Fbeta(
        self,
        score,
        y_valid,
        betas,
        y_valid_proba,
        kfold=False,
    ):
        """
        Tune the classification threshold for a model based on the F-beta score.

        This method finds the optimal threshold for classifying validation data,
        aiming to maximize the F-beta score for a given set of beta values. The
        F-beta score balances precision and recall, with the beta parameter
        determining the weight of recall in the score. A range of thresholds
        (from 0 to 1) is evaluated, and the best performing threshold for each
        beta value is identified.

        Parameters
        ----------
        score : str
            A label or name for the score that will be used to store the best
            threshold.

        y_valid : array-like of shape (n_samples,)
            Ground truth (actual) labels for the validation dataset.

        betas : list of float
            A list of beta values to consider when calculating the F-beta score.
            The beta parameter controls the balance between precision and recall,
            where higher beta values give more weight to recall.

        y_valid_proba : array-like of shape (n_samples,)
            Predicted probabilities for the positive class for the validation
            dataset. This is used to apply different thresholds and generate
            binary predictions.

        kfold : bool, optional, default=False
            If True, the method will return the optimal threshold based on
            k-fold cross-validation rather than updating the class's `threshold`
            attribute. Otherwise, the method updates the `threshold` attribute
            for the specified score.

        Returns
        -------
        float or None
            If `kfold` is True, the method returns the best threshold for the
            given score. If `kfold` is False, it updates the `threshold`
            attribute in place and returns None.

        Notes
        -----
        - The method iterates over a range of thresholds (0 to 1, with step
          size of 0.01) and evaluates each threshold by calculating binary
          predictions and computing the confusion matrix.
        - To avoid undesirable results (e.g., excessive false positives),
          thresholds leading to cases where false positives exceed true
          negatives are penalized.
        - The method selects the beta value that produces the maximum F-beta
          score, and for that beta, it identifies the best threshold.
        """

        print("Fitting model with best params and tuning for best threshold ...")
        # predictions
        y_valid_probs = y_valid_proba

        # threshold range
        thresholds_range = np.arange(0, 1, 0.01)

        fbeta_scores = np.zeros((len(betas), len(thresholds_range)))

        for i in tqdm(range(fbeta_scores.shape[0])):
            for j in range(fbeta_scores.shape[1]):
                y_preds = (y_valid_probs > thresholds_range[j]) * 1
                # conf matrix
                conf_matrix = confusion_matrix(
                    y_true=y_valid.astype(int), y_pred=y_preds
                )
                tn, fp, fn, tp = conf_matrix.ravel()

                # avoid extreme cases
                if tn <= fp:
                    fbeta_scores[i, j] = -1  # not desirable results
                else:
                    fbeta_scores[i, j] = fbeta_score(y_valid, y_preds, beta=betas[i])

        ind_beta_with_max_fscore = np.argmax(np.max(fbeta_scores, axis=1))
        self.beta = betas[ind_beta_with_max_fscore]

        if kfold:
            return_score = thresholds_range[
                np.argmax(fbeta_scores[ind_beta_with_max_fscore])
            ]
            return return_score
        else:
            self.threshold[score] = thresholds_range[
                np.argmax(fbeta_scores[ind_beta_with_max_fscore])
            ]
            return

    def get_best_score_params(self, X, y):

        for score in self.scoring:

            print("# Tuning hyper-parameters for %s" % score)

            if score in self.custom_scorer:
                scorer = self.custom_scorer[score]
            else:
                scorer = score

            if self.randomized_grid:
                clf = RandomizedSearchCV(
                    self.estimator,
                    self.grid,
                    scoring=scorer,
                    cv=self.kf,
                    random_state=self.random_state,
                    n_iter=self.n_iter,
                    n_jobs=self.n_jobs,
                    verbose=2,
                )

            elif self.bayesian:
                ### removing any bayes_params
                bayes_params = {
                    key.replace("bayes__", ""): value
                    for key, value in self.grid.items()
                    if key.startswith("bayes__")
                }
                for key in bayes_params.keys():
                    self.grid.pop(f"bayes__{key}")

                print("Performing Bayesian search:")
                clf = BayesSearchCV(
                    estimator=self.estimator,
                    search_spaces=self.grid,
                    cv=self.kf,
                    n_jobs=self.n_jobs,
                    scoring=scorer,
                    random_state=self.random_state,
                    verbose=2,
                    **bayes_params,
                )

            else:
                clf = GridSearchCV(
                    self.estimator,
                    self.grid,
                    scoring=scorer,
                    cv=self.kf,
                    n_jobs=self.n_jobs,
                    verbose=2,
                )

            clf.fit(X, y)
            self.estimator = clf.best_estimator_
            self.test_model = clf.best_estimator_

            if self.display:
                ## Make classification report and conf matrix into function
                print("\n" + "Best score/param set found on development set:")
                pprint({clf.best_score_: clf.best_params_})
                print("\n" + "Grid scores on development set:")
                means = clf.cv_results_["mean_test_score"]
                stds = clf.cv_results_["std_test_score"]
                for mean, std, params in zip(means, stds, clf.cv_results_["params"]):
                    print("%0.3f (+/-%0.03f) for %r" % (mean, std * 2, params))

            self.best_params_per_score[score] = {
                "params": clf.best_params_,
                "score": clf.best_score_,
            }
            # self.estimator = clf.best_estimator_

    def return_metrics_kfold(self, X, y, test_model, score=None):

        # Ensure test_model has necessary attributes
        if not hasattr(test_model, "model_type"):
            test_model.model_type = self.model_type
        if not hasattr(test_model, "estimator_name"):
            test_model.estimator_name = self.estimator_name

        aggregated_true_labels = []
        aggregated_predictions = []

        if isinstance(X, pd.DataFrame):
            for fold_idx, (train, test) in enumerate(self.kf.split(X, y), start=1):
                X_train, X_test = X.iloc[train], X.iloc[test]
                y_train, y_test = y.iloc[train], y.iloc[test]
                test_model.fit(X_train, y_train)
                y_pred = test_model.predict(X_test)

                # Print confusion matrix for this fold
                print(f"Confusion Matrix for Fold {fold_idx}:")
                conf_matrix = confusion_matrix(y_test, y_pred)
                _confusion_matrix_print(conf_matrix, self.labels)

                # Print classification report for this fold
                print(f"Classification Report for Fold {fold_idx}:")
                print(classification_report(y_test, y_pred, zero_division=0))
                print("*" * 80)

                # Aggregate true labels and predictions
                aggregated_true_labels.extend(y_test)
                aggregated_predictions.extend(y_pred)
        else:
            for fold_idx, (train, test) in enumerate(self.kf.split(X, y), start=1):
                X_train, X_test = X[train], X[test]
                y_train, y_test = y[train], y[test]
                test_model.fit(X_train, y_train)
                y_pred = test_model.predict(X_test)

                # Print confusion matrix for this fold
                print(f"Confusion Matrix for Fold {fold_idx}:")
                conf_matrix = confusion_matrix(y_test, y_pred)
                _confusion_matrix_print(conf_matrix, self.labels)

                # Print classification report for this fold
                print(f"Classification Report for Fold {fold_idx}:")
                print(classification_report(y_test, y_pred, zero_division=0))
                print("*" * 80)

                # Aggregate true labels and predictions
                aggregated_true_labels.extend(y_test)
                aggregated_predictions.extend(y_pred)

        # Print overall classification report across all folds
        # print("Classification Report Averaged Across All Folds:")
        # self.classification_report = classification_report(
        #     aggregated_true_labels,
        #     aggregated_predictions,
        #     zero_division=0,
        #     output_dict=True,
        # )
        # print(
        #     classification_report(
        #         aggregated_true_labels, aggregated_predictions, zero_division=0
        #     )
        # )
        # print("-" * 80)

    def conf_mat_class_kfold(self, X, y, test_model, score=None):

        aggregated_true_labels = []
        aggregated_predictions = []
        ### Confusion Matrix across multiple folds
        conf_ma_list = []

        if isinstance(X, pd.DataFrame):
            for train, test in self.kf.split(X, y):
                X_train, X_test = X.iloc[train], X.iloc[test]
                y_train, y_test = y.iloc[train], y.iloc[test]
                test_model.fit(X_train, y_train)
                pred_y_test = test_model.predict(X_test)
                conf_ma = confusion_matrix(y_test, pred_y_test)
                conf_ma_list.append(conf_ma)
                aggregated_true_labels.extend(y_test)
                aggregated_predictions.extend(pred_y_test)
        else:
            for train, test in self.kf.split(X, y):
                X_train, X_test = X[train], X[test]
                y_train, y_test = y[train], y[test]
                test_model.fit(X_train, y_train)
                pred_y_test = test_model.predict(X_test)
                conf_ma = confusion_matrix(y_test, pred_y_test)
                conf_ma_list.append(conf_ma)
                aggregated_true_labels.extend(y_test)
                aggregated_predictions.extend(pred_y_test)

        if score:
            print(
                f"Confusion Matrix Average Across {len(conf_ma_list)} Folds for {score}:"
            )
        else:
            print(f"Confusion Matrix Average Across {len(conf_ma_list)} Folds:")
        conf_matrix = np.mean(conf_ma_list, axis=0).astype(int)
        _confusion_matrix_print(conf_matrix, self.labels)
        print()
        self.classification_report = classification_report(
            aggregated_true_labels,
            aggregated_predictions,
            zero_division=0,
            output_dict=True,
        )
        # Now, outside the fold loop, calculate and print the overall classification report
        print(f"Classification Report Averaged Across All Folds for {score}:")
        print(
            classification_report(
                aggregated_true_labels,
                aggregated_predictions,
                zero_division=0,
            )
        )
        print("-" * 80)
        return {
            "Classification Report": self.classification_report,
            "Confusion Matrix": conf_matrix,
        }

    def regression_report_kfold(self, X, y, test_model, score=None):

        aggregated_pred_list = []

        if isinstance(X, pd.DataFrame):
            for train, test in self.kf.split(X, y):
                X_train, X_test = X.iloc[train], X.iloc[test]
                y_train, y_test = y.iloc[train], y.iloc[test]
                test_model.fit(X_train, y_train)
                pred_y_test = test_model.predict(X_test)
                aggregated_pred_list.append(
                    self.regression_report(y_test, pred_y_test, print_results=False),
                )
        else:
            for train, test in self.kf.split(X, y):
                X_train, X_test = X[train], X[test]
                y_train, y_test = y[train], y[test]
                test_model.fit(X_train, y_train)
                pred_y_test = test_model.predict(X_test)
                aggregated_pred_list.append(
                    self.regression_report(y_test, pred_y_test, print_results=False),
                )

        pred_df = pd.DataFrame(aggregated_pred_list)
        mean_dict = dict(pred_df.mean())
        print("*" * 80)
        print(f"Average performance across {len(aggregated_pred_list)} Folds:")
        pprint(mean_dict)
        print("*" * 80)
        return mean_dict

    def regression_report(self, y_true, y_pred, print_results=True):
        explained_variance = explained_variance_score(y_true, y_pred)
        mae = mean_absolute_error(y_true, y_pred)
        mse = mean_squared_error(y_true, y_pred)
        median_abs_error = median_absolute_error(y_true, y_pred)
        r2 = r2_score(y_true, y_pred)

        reg_dict = {
            "R²": r2,
            "Explained Variance": explained_variance,
            "Mean Absolute Error": mae,
            "Median Absolute Error": median_abs_error,
            "Mean Squared Error": mse,
            "RMSE": np.sqrt(mse),
        }

        if print_results:
            print("\033[1m" + "*" * 80 + "\033[0m")  # Bold the line separator
            for key, value in reg_dict.items():
                # Use LaTeX keys directly in output
                print(f"{key}: {value:.4f}")  # Regular key with value, no green color
            print("\033[1m" + "*" * 80 + "\033[0m")  # Bold the line separator

        return reg_dict

    def _confusion_matrix_print_ML(self, conf_matrix_list):
        border = "-" * 80
        print(border)
        for i, conf_matrix in enumerate(conf_matrix_list):
            print(self.class_labels[i])
            print(f"{'':>10}Predicted:")

            # Assuming binary classification for each label (Pos vs Neg)
            max_length = max(len(str(conf_matrix.max())), 2)
            header = f"{'':>12}{'Pos':>{max_length+1}}{'Neg':>{max_length+3}}"
            print(header)
            print(border)

            # Printing the confusion matrix for the class
            print(
                f"Actual: Pos {conf_matrix[0,0]:>{max_length}} ({self.labels[0]})  {conf_matrix[0,1]:>{max_length}} ({self.labels[1]})"
            )
            print(
                f"{'':>8}Neg {conf_matrix[1,0]:>{max_length}} ({self.labels[2]})  {conf_matrix[1,1]:>{max_length}} ({self.labels[3]})"
            )
            print(border)


def train_val_test_split(
    X,
    y,
    stratify_y=None,
    train_size=0.6,
    validation_size=0.2,
    test_size=0.2,
    random_state=3,
    stratify_cols=None,
):

    # Standardize stratification parameters
    if stratify_y is False:
        stratify_y = None
    if stratify_cols is False:
        stratify_cols = None

    if stratify_cols is not None and stratify_y is not None:
        if type(stratify_cols) == pd.DataFrame:
            stratify_key = pd.concat([stratify_cols, y], axis=1)
        else:
            stratify_key = pd.concat([X[stratify_cols], y], axis=1)
    elif stratify_cols is not None:
        stratify_key = X[stratify_cols]
    elif stratify_y is not None:
        stratify_key = y
    else:
        stratify_key = None

    if stratify_cols is not None:
        stratify_key = stratify_key.fillna("")

    X_train, X_valid_test, y_train, y_valid_test = train_test_split(
        X,
        y,
        test_size=1 - train_size,
        stratify=stratify_key,  # Use stratify_key here
        random_state=random_state,
    )

    proportion = test_size / (validation_size + test_size)

    if stratify_cols is not None and stratify_y:
        # Creating stratification columns out of stratify_cols list
        if type(stratify_cols) == pd.DataFrame:
            strat_key_val_test = pd.concat(
                [stratify_cols.loc[X_valid_test.index, :], y_valid_test], axis=1
            )
        else:
            strat_key_val_test = pd.concat(
                [X_valid_test[stratify_cols], y_valid_test], axis=1
            )
    elif stratify_cols is not None:
        strat_key_val_test = X_valid_test[stratify_cols]
    elif stratify_y is not None:
        strat_key_val_test = y_valid_test
    else:
        strat_key_val_test = None

    if stratify_cols is not None:
        strat_key_val_test = strat_key_val_test.fillna("")

    X_valid, X_test, y_valid, y_test = train_test_split(
        X_valid_test,
        y_valid_test,
        test_size=proportion,
        stratify=strat_key_val_test,
        random_state=random_state,
    )

    return X_train, X_valid, X_test, y_train, y_valid, y_test


def kfold_split(
    classifier, X, y, stratify=False, scoring=["roc_auc"], n_splits=10, random_state=3
):
    """

    :param: n_split = number of k folds
    :param: random state of cv
    :param: False = Stratified KFold, True= KF
    :param: self.X = Lat/Hold float
    :param: self.y = Lat/Hold features

    :return cross validation function using params
    """
    if stratify:
        skf = StratifiedKFold(
            n_splits=n_splits, random_state=random_state, shuffle=True
        )  # Define the stratified ksplit
        return skf
    else:
        kf = KFold(
            n_splits=n_splits, random_state=random_state, shuffle=True
        )  # Define the stratified ksplit1

        return kf


def get_cross_validate(classifier, X, y, kf, scoring=["roc_auc"]):
    return cross_validate(
        classifier,
        X,
        y,
        scoring=scoring,
        cv=kf,
        return_train_score=True,
        return_estimator=True,
    )


def _confusion_matrix_print(conf_matrix, labels):
    max_length = max(len(str(conf_matrix.max())), 2)
    border = "-" * 80
    print(border)
    print(f"{'':>10}Predicted:")
    print(f"{'':>12}{'Pos':>{max_length+1}}{'Neg':>{max_length+3}}")
    print(border)
    print(
        f"Actual: Pos {conf_matrix[1,1]:>{max_length}} ({labels[3]})  {conf_matrix[1,0]:>{max_length}} ({labels[2]})"
    )
    print(
        f"{'':>8}Neg {conf_matrix[0,1]:>{max_length}} ({labels[1]})  {conf_matrix[0,0]:>{max_length}} ({labels[0]})"
    )
    print(border)


def print_pipeline(pipeline):
    """
    Prints an ASCII art representation of a scikit-learn pipeline.

    Parameters:
    pipeline : sklearn.pipeline.Pipeline or similar
        The pipeline object containing different steps to display.
    """
    steps = pipeline.steps if hasattr(pipeline, "steps") else []

    if not steps:
        print("No steps found in the pipeline!")
        return

    print("\nPipeline Steps:")
    print()
    # Box Drawing Characters
    vertical_connector = "│"
    down_arrow = "▼"

    max_width = 0

    # First pass: calculate the maximum width needed for the boxes
    for idx, (name, step) in enumerate(steps, 1):
        step_name = f"Step {idx}: {name}"
        step_class = step.__class__.__name__
        max_length = max(len(step_name), len(step_class)) + 4  # Padding of 4
        if max_length > max_width:
            max_width = max_length

    # Second pass: print the pipeline with aligned boxes
    for idx, (name, step) in enumerate(steps, 1):
        step_name = f"Step {idx}: {name}"
        step_class = step.__class__.__name__

        # Create the box top, bottom, and content with dynamic width
        top_border = "┌" + "─" * max_width + "┐"
        bottom_border = "└" + "─" * max_width + "┘"

        # Ensure that text is aligned properly
        step_name_line = f"│ {step_name.ljust(max_width - 2)} │"
        step_class_line = f"│ {step_class.ljust(max_width - 2)} │"

        # Print the box with dynamic width
        print(top_border)
        print(step_name_line)
        print(step_class_line)
        print(bottom_border)

        # Connect the steps unless it's the last one
        if idx < len(steps):
            connector_padding = " " * (max_width // 2)
            print(connector_padding + vertical_connector)
            print(connector_padding + down_arrow)

    print()


def report_model_metrics(
    model,
    X_valid=None,
    y_valid=None,
    threshold=0.5,
    print_results=True,
):
    """
    Generate a DataFrame of model performance metrics for binary, multiclass,
    or regression problems.

    Parameters:
    -----------
    model : fitted model
        The trained model with a `predict_proba` or `predict` method.

    X_valid : DataFrame, optional
        The feature set used for validating the model(s).

    y_valid : Series or array-like, optional
        The true labels for the validation set.

    threshold : float, default=0.5
        The threshold for binary classification.

    Returns:
    --------
    metrics_df : DataFrame
        A DataFrame containing calculated metrics for each class (multiclass),
        overall metrics (binary), or regression metrics, including:
        - For classification: Precision/PPV, Average Precision, Sensitivity,
          Specificity, AUC ROC, Brier Score
        - For regression: RMSE, MAE, R^2, Explained Variance
    """

    def calculate_metrics(model, X, y, threshold):
        """
        Calculate metrics for binary, multiclass classification, or regression.
        """
        if model.model_type == "regression":
            # Regression metrics
            y_pred = model.predict(X)
            return pd.DataFrame(
                [
                    {
                        "Metric": "Mean Absolute Error (MAE)",
                        "Value": mean_absolute_error(y, y_pred),
                    },
                    {
                        "Metric": "Mean Squared Error (MSE)",
                        "Value": mean_squared_error(y, y_pred),
                    },
                    {
                        "Metric": "Root Mean Squared Error (RMSE)",
                        "Value": np.sqrt(mean_squared_error(y, y_pred)),
                    },
                    {"Metric": "R² Score", "Value": r2_score(y, y_pred)},
                    {
                        "Metric": "Explained Variance",
                        "Value": explained_variance_score(y, y_pred),
                    },
                ]
            )
        elif hasattr(model, "multi_label") and model.multi_label:
            # Multiclass metrics
            y_pred = np.argmax(model.predict_proba(X), axis=1)
            report = classification_report(
                y,
                y_pred,
                output_dict=True,
                target_names=model.class_labels,
                zero_division=0,
            )
            metrics = []
            for label, scores in report.items():
                if label in model.class_labels:
                    metrics.extend(
                        [
                            {
                                "Class": label,
                                "Metric": "Precision",
                                "Value": scores.get("precision", 0),
                            },
                            {
                                "Class": label,
                                "Metric": "Recall",
                                "Value": scores.get("recall", 0),
                            },
                            {
                                "Class": label,
                                "Metric": "F1-Score",
                                "Value": scores.get("f1-score", 0),
                            },
                        ]
                    )
            metrics.extend(
                [
                    {
                        "Class": "Weighted Avg",
                        "Metric": "Precision",
                        "Value": report["weighted avg"]["precision"],
                    },
                    {
                        "Class": "Weighted Avg",
                        "Metric": "Recall",
                        "Value": report["weighted avg"]["recall"],
                    },
                    {
                        "Class": "Weighted Avg",
                        "Metric": "F1-Score",
                        "Value": report["weighted avg"]["f1-score"],
                    },
                    {
                        "Class": "Weighted Avg",
                        "Metric": "Accuracy",
                        "Value": report["accuracy"],
                    },
                ]
            )
            return pd.DataFrame(metrics)
        else:
            # Binary classification metrics
            y_pred_proba = model.predict_proba(X)[:, 1]
            y_pred = [1 if pred > threshold else 0 for pred in y_pred_proba]
            tn, fp, fn, tp = confusion_matrix(y, y_pred).ravel()
            return pd.DataFrame(
                [
                    {"Metric": "Precision/PPV", "Value": precision_score(y, y_pred)},
                    {
                        "Metric": "Average Precision",
                        "Value": average_precision_score(y, y_pred_proba),
                    },
                    {"Metric": "Sensitivity", "Value": recall_score(y, y_pred)},
                    {"Metric": "Specificity", "Value": tn / (tn + fp)},
                    {"Metric": "AUC ROC", "Value": roc_auc_score(y, y_pred_proba)},
                    {
                        "Metric": "Brier Score",
                        "Value": brier_score_loss(y, y_pred_proba),
                    },
                ]
            )

<<<<<<< HEAD
    if hasattr(model, "kfold") and model.kfold:  # Handle k-fold logic
        print("\nRunning k-fold model metrics...\n")
        aggregated_metrics = []
        for fold_idx, (train, test) in enumerate(
            model.kf.split(X_valid, y_valid), start=1
        ):
            X_train, X_test = X_valid.iloc[train], X_valid.iloc[test]
            y_train, y_test = y_valid.iloc[train], y_valid.iloc[test]

            # Fit and predict for this fold
            model.fit(X_train, y_train)

            # Calculate metrics using existing logic
            fold_metrics = calculate_metrics(model, X_test, y_test, threshold)

            if isinstance(fold_metrics, pd.DataFrame):
                fold_metrics["Fold"] = fold_idx
                aggregated_metrics.append(fold_metrics)
            else:
                fold_metrics_df = pd.DataFrame(fold_metrics, index=[f"Fold {fold_idx}"])
                aggregated_metrics.append(fold_metrics_df)

            # Print fold-specific metrics
            if print_results:
                print(f"Metrics for Fold {fold_idx}:")
                if isinstance(fold_metrics, pd.DataFrame):
                    print(fold_metrics)
                else:
                    print(pd.DataFrame(fold_metrics, index=[0]).T)
                print("*" * 80)

        # Combine metrics from all folds
        if isinstance(aggregated_metrics[0], pd.DataFrame):
            all_folds_df = pd.concat(aggregated_metrics)
            avg_metrics_df = (
                all_folds_df.drop(columns=["Fold"])
                .mean(axis=0)
                .to_frame(name="Average")
                .T
=======
    metrics = {}

    if model.model_type == "regression":
        # Regression metrics
        if not hasattr(model, "predict"):
            raise ValueError("The model must have a `predict` method for regression.")
        y_pred = model.predict(X_valid)
        metrics = {
            "Mean Absolute Error (MAE)": mean_absolute_error(y_valid, y_pred),
            "Mean Squared Error (MSE)": mean_squared_error(y_valid, y_pred),
            "Root Mean Squared Error (RMSE)": np.sqrt(
                mean_squared_error(y_valid, y_pred)
            ),
            "R² Score": r2_score(y_valid, y_pred),
            "Explained Variance": explained_variance_score(y_valid, y_pred),
        }

    elif hasattr(model, "multi_label") and model.multi_label:
        # Multiclass metrics
        y_pred_proba = model.predict_proba(X_valid)
        y_pred = np.argmax(y_pred_proba, axis=1)
        report = classification_report(
            y_valid,
            y_pred,
            output_dict=True,
            target_names=model.class_labels,
            zero_division=0,
        )
        for key, values in report.items():
            if isinstance(values, dict):  # Skip overall averages (accuracy)
                metrics[f"{key} Precision/PPV"] = values["precision"]
                metrics[f"{key} Sensitivity/Recall"] = values["recall"]
                metrics[f"{key} F1-Score"] = values["f1-score"]
        metrics["Weighted Average Precision"] = precision_score(
            y_valid, y_pred, average="weighted"
        )
        metrics["Weighted Average Recall"] = recall_score(
            y_valid, y_pred, average="weighted"
        )
        metrics["Multiclass AUC ROC"] = roc_auc_score(
            y_valid, y_pred_proba, multi_class="ovr"
        )
    else:
        # Binary metrics
        if not hasattr(model, "predict_proba"):
            raise ValueError(
                "The model must have a `predict_proba` method for binary classification."
>>>>>>> 83eb2b6f
            )
        else:
            all_folds_df = pd.concat(aggregated_metrics)
            avg_metrics_df = all_folds_df.mean(axis=0).to_frame(name="Average").T

        if print_results:
            print("\nAverage Metrics Across All Folds:")
            print(avg_metrics_df.T)
            print("-" * 80)

        return avg_metrics_df
    else:
        # Standard single validation logic
        metrics = calculate_metrics(model, X_valid, y_valid, threshold)

        if isinstance(metrics, pd.DataFrame):
            if print_results:
                print("*" * 80)
                print(f"Report Model Metrics: {model.estimator_name}")
                print()
                print(metrics)
                print("*" * 80)
            return metrics
        else:
            metrics_df = pd.DataFrame(metrics, index=[0]).T.rename(columns={0: ""})

            if print_results:
                print("*" * 80)
                print(f"Report Model Metrics: {model.estimator_name}")
                print()
                for key, value in metrics.items():
                    print(
                        f"{key}: {value:.4f}"
                        if isinstance(value, float)
                        else f"{value}"
                    )

<<<<<<< HEAD
            return metrics_df
=======
    metrics_df = pd.DataFrame(metrics, index=[0]).T.rename(columns={0: ""})

    ## Print metrics in green with a separator between classes
    if print_results:
        for key, value in metrics.items():
            print(f"{key}: {value:.4f}" if isinstance(value, float) else f"{value}")
            ## Add a separator after each class or section
            if "F1-Score" in key:  ## Check for class end or specific sections
                print("-" * 80)  ## Regular dashed line separator
        print("*" * 80)

    return metrics_df
>>>>>>> 83eb2b6f
<|MERGE_RESOLUTION|>--- conflicted
+++ resolved
@@ -829,32 +829,8 @@
         return bootstrap_metrics
 
     def return_metrics(self, X, y, optimal_threshold=False, return_dict=False):
-<<<<<<< HEAD
-        """
-        Evaluate the model on the given dataset and optionally return metrics
-        as a dictionary.
-
-        Parameters:
-        -----------
-        X : array-like or DataFrame
-            The feature matrix.
-        y : array-like
-            The target vector.
-        optimal_threshold : bool, optional (default=False)
-            Whether to use the optimal threshold for predictions
-            (for classification models).
-        return_dict : bool, optional (default=False)
-            Whether to return the metrics as a dictionary.
-
-        Returns:
-        --------
-        dict, optional
-            Returns a dictionary containing metrics if return_dict=True.
-        """
-=======
 
         results = {}  # Initialize results dictionary
->>>>>>> 83eb2b6f
 
         if self.kfold:
             for score in self.scoring:
@@ -893,8 +869,6 @@
                         threshold = self.threshold[self.scoring[0]]
                     else:
                         threshold = 0.5
-<<<<<<< HEAD
-=======
                     model_metrics_df = report_model_metrics(
                         self,
                         X,
@@ -902,7 +876,6 @@
                         threshold,
                     )
                     # pprint(model_metrics_df.iloc[0].to_dict())
->>>>>>> 83eb2b6f
                     print("-" * 80)
                 print()
                 # Generate the classification report
@@ -926,16 +899,6 @@
                         ),
                     )
                 )
-<<<<<<< HEAD
-                print(
-                    classification_report(
-                        y,
-                        y_pred_valid,
-                        target_names=self.class_labels,
-                    )
-                )
-=======
->>>>>>> 83eb2b6f
                 print("-" * 80)
 
                 # Add to results if `return_dict` is True
@@ -948,21 +911,6 @@
                     if return_dict:
                         results["Best Features"] = best_features
 
-<<<<<<< HEAD
-                    if return_dict:
-                        return {
-                            "Classification Report": self.classification_report,
-                            "Confusion Matrix": conf_mat,
-                            "Best Features": best_features,
-                        }
-                else:
-                    if return_dict:
-                        return {
-                            "Classification Report": self.classification_report,
-                            "Confusion Matrix": conf_mat,
-                        }
-=======
->>>>>>> 83eb2b6f
             else:
                 # Handle regression
                 reg_report = self.regression_report(y, y_pred_valid)
@@ -972,21 +920,11 @@
                 if self.feature_selection:
                     best_features = self.print_selected_best_features(X)
                     if return_dict:
-<<<<<<< HEAD
-                        return {
-                            "Regression Report": reg_report,
-                            "Best Features": best_features,
-                        }
-                else:
-                    if return_dict:
-                        return reg_report
-=======
                         results["Best Features"] = best_features
 
         # Return results only if `return_dict` is True
         if return_dict:
             return results
->>>>>>> 83eb2b6f
 
     def predict(self, X, y=None, optimal_threshold=False):
         if self.model_type == "regression":
@@ -1432,70 +1370,41 @@
 
     def return_metrics_kfold(self, X, y, test_model, score=None):
 
-        # Ensure test_model has necessary attributes
-        if not hasattr(test_model, "model_type"):
-            test_model.model_type = self.model_type
-        if not hasattr(test_model, "estimator_name"):
-            test_model.estimator_name = self.estimator_name
-
-        aggregated_true_labels = []
-        aggregated_predictions = []
+        aggregated_pred_list = []
+        if score is not None:
+            threshold = self.threshold[score]
+        else:
+            threshold = self.threshold[self.scoring[0]]
+
+        if threshold == 0:
+            threshold = 0.5
 
         if isinstance(X, pd.DataFrame):
-            for fold_idx, (train, test) in enumerate(self.kf.split(X, y), start=1):
+            for train, test in self.kf.split(X, y):
                 X_train, X_test = X.iloc[train], X.iloc[test]
                 y_train, y_test = y.iloc[train], y.iloc[test]
                 test_model.fit(X_train, y_train)
-                y_pred = test_model.predict(X_test)
-
-                # Print confusion matrix for this fold
-                print(f"Confusion Matrix for Fold {fold_idx}:")
-                conf_matrix = confusion_matrix(y_test, y_pred)
-                _confusion_matrix_print(conf_matrix, self.labels)
-
-                # Print classification report for this fold
-                print(f"Classification Report for Fold {fold_idx}:")
-                print(classification_report(y_test, y_pred, zero_division=0))
-                print("*" * 80)
-
-                # Aggregate true labels and predictions
-                aggregated_true_labels.extend(y_test)
-                aggregated_predictions.extend(y_pred)
-        else:
-            for fold_idx, (train, test) in enumerate(self.kf.split(X, y), start=1):
+                aggregated_pred_list.append(
+                    report_model_metrics(test_model, X_test, y_test, threshold),
+                )
+        else:
+            for train, test in self.kf.split(X, y):
                 X_train, X_test = X[train], X[test]
                 y_train, y_test = y[train], y[test]
                 test_model.fit(X_train, y_train)
-                y_pred = test_model.predict(X_test)
-
-                # Print confusion matrix for this fold
-                print(f"Confusion Matrix for Fold {fold_idx}:")
-                conf_matrix = confusion_matrix(y_test, y_pred)
-                _confusion_matrix_print(conf_matrix, self.labels)
-
-                # Print classification report for this fold
-                print(f"Classification Report for Fold {fold_idx}:")
-                print(classification_report(y_test, y_pred, zero_division=0))
-                print("*" * 80)
-
-                # Aggregate true labels and predictions
-                aggregated_true_labels.extend(y_test)
-                aggregated_predictions.extend(y_pred)
-
-        # Print overall classification report across all folds
-        # print("Classification Report Averaged Across All Folds:")
-        # self.classification_report = classification_report(
-        #     aggregated_true_labels,
-        #     aggregated_predictions,
-        #     zero_division=0,
-        #     output_dict=True,
-        # )
-        # print(
-        #     classification_report(
-        #         aggregated_true_labels, aggregated_predictions, zero_division=0
-        #     )
-        # )
-        # print("-" * 80)
+                aggregated_pred_list.append(
+                    report_model_metrics(test_model, X_test, y_test, threshold),
+                )
+
+        concat_df = pd.concat(aggregated_pred_list)
+        # Calculate the mean for each column
+        mean_df = concat_df.groupby(concat_df.index).mean()
+        mean_dict = mean_df.iloc[0].to_dict()
+        print("-" * 80)
+        print(f"Average performance across {len(aggregated_pred_list)} Folds:")
+        pprint(mean_dict)
+        print("-" * 80)
+        return mean_dict
 
     def conf_mat_class_kfold(self, X, y, test_model, score=None):
 
@@ -1854,154 +1763,11 @@
         - For regression: RMSE, MAE, R^2, Explained Variance
     """
 
-    def calculate_metrics(model, X, y, threshold):
-        """
-        Calculate metrics for binary, multiclass classification, or regression.
-        """
-        if model.model_type == "regression":
-            # Regression metrics
-            y_pred = model.predict(X)
-            return pd.DataFrame(
-                [
-                    {
-                        "Metric": "Mean Absolute Error (MAE)",
-                        "Value": mean_absolute_error(y, y_pred),
-                    },
-                    {
-                        "Metric": "Mean Squared Error (MSE)",
-                        "Value": mean_squared_error(y, y_pred),
-                    },
-                    {
-                        "Metric": "Root Mean Squared Error (RMSE)",
-                        "Value": np.sqrt(mean_squared_error(y, y_pred)),
-                    },
-                    {"Metric": "R² Score", "Value": r2_score(y, y_pred)},
-                    {
-                        "Metric": "Explained Variance",
-                        "Value": explained_variance_score(y, y_pred),
-                    },
-                ]
-            )
-        elif hasattr(model, "multi_label") and model.multi_label:
-            # Multiclass metrics
-            y_pred = np.argmax(model.predict_proba(X), axis=1)
-            report = classification_report(
-                y,
-                y_pred,
-                output_dict=True,
-                target_names=model.class_labels,
-                zero_division=0,
-            )
-            metrics = []
-            for label, scores in report.items():
-                if label in model.class_labels:
-                    metrics.extend(
-                        [
-                            {
-                                "Class": label,
-                                "Metric": "Precision",
-                                "Value": scores.get("precision", 0),
-                            },
-                            {
-                                "Class": label,
-                                "Metric": "Recall",
-                                "Value": scores.get("recall", 0),
-                            },
-                            {
-                                "Class": label,
-                                "Metric": "F1-Score",
-                                "Value": scores.get("f1-score", 0),
-                            },
-                        ]
-                    )
-            metrics.extend(
-                [
-                    {
-                        "Class": "Weighted Avg",
-                        "Metric": "Precision",
-                        "Value": report["weighted avg"]["precision"],
-                    },
-                    {
-                        "Class": "Weighted Avg",
-                        "Metric": "Recall",
-                        "Value": report["weighted avg"]["recall"],
-                    },
-                    {
-                        "Class": "Weighted Avg",
-                        "Metric": "F1-Score",
-                        "Value": report["weighted avg"]["f1-score"],
-                    },
-                    {
-                        "Class": "Weighted Avg",
-                        "Metric": "Accuracy",
-                        "Value": report["accuracy"],
-                    },
-                ]
-            )
-            return pd.DataFrame(metrics)
-        else:
-            # Binary classification metrics
-            y_pred_proba = model.predict_proba(X)[:, 1]
-            y_pred = [1 if pred > threshold else 0 for pred in y_pred_proba]
-            tn, fp, fn, tp = confusion_matrix(y, y_pred).ravel()
-            return pd.DataFrame(
-                [
-                    {"Metric": "Precision/PPV", "Value": precision_score(y, y_pred)},
-                    {
-                        "Metric": "Average Precision",
-                        "Value": average_precision_score(y, y_pred_proba),
-                    },
-                    {"Metric": "Sensitivity", "Value": recall_score(y, y_pred)},
-                    {"Metric": "Specificity", "Value": tn / (tn + fp)},
-                    {"Metric": "AUC ROC", "Value": roc_auc_score(y, y_pred_proba)},
-                    {
-                        "Metric": "Brier Score",
-                        "Value": brier_score_loss(y, y_pred_proba),
-                    },
-                ]
-            )
-
-<<<<<<< HEAD
-    if hasattr(model, "kfold") and model.kfold:  # Handle k-fold logic
-        print("\nRunning k-fold model metrics...\n")
-        aggregated_metrics = []
-        for fold_idx, (train, test) in enumerate(
-            model.kf.split(X_valid, y_valid), start=1
-        ):
-            X_train, X_test = X_valid.iloc[train], X_valid.iloc[test]
-            y_train, y_test = y_valid.iloc[train], y_valid.iloc[test]
-
-            # Fit and predict for this fold
-            model.fit(X_train, y_train)
-
-            # Calculate metrics using existing logic
-            fold_metrics = calculate_metrics(model, X_test, y_test, threshold)
-
-            if isinstance(fold_metrics, pd.DataFrame):
-                fold_metrics["Fold"] = fold_idx
-                aggregated_metrics.append(fold_metrics)
-            else:
-                fold_metrics_df = pd.DataFrame(fold_metrics, index=[f"Fold {fold_idx}"])
-                aggregated_metrics.append(fold_metrics_df)
-
-            # Print fold-specific metrics
-            if print_results:
-                print(f"Metrics for Fold {fold_idx}:")
-                if isinstance(fold_metrics, pd.DataFrame):
-                    print(fold_metrics)
-                else:
-                    print(pd.DataFrame(fold_metrics, index=[0]).T)
-                print("*" * 80)
-
-        # Combine metrics from all folds
-        if isinstance(aggregated_metrics[0], pd.DataFrame):
-            all_folds_df = pd.concat(aggregated_metrics)
-            avg_metrics_df = (
-                all_folds_df.drop(columns=["Fold"])
-                .mean(axis=0)
-                .to_frame(name="Average")
-                .T
-=======
+    if not hasattr(model, "model_type"):
+        raise ValueError(
+            "The model must have a `model_type` attribute to determine the type."
+        )
+
     metrics = {}
 
     if model.model_type == "regression":
@@ -2049,47 +1815,26 @@
         if not hasattr(model, "predict_proba"):
             raise ValueError(
                 "The model must have a `predict_proba` method for binary classification."
->>>>>>> 83eb2b6f
             )
-        else:
-            all_folds_df = pd.concat(aggregated_metrics)
-            avg_metrics_df = all_folds_df.mean(axis=0).to_frame(name="Average").T
-
-        if print_results:
-            print("\nAverage Metrics Across All Folds:")
-            print(avg_metrics_df.T)
-            print("-" * 80)
-
-        return avg_metrics_df
-    else:
-        # Standard single validation logic
-        metrics = calculate_metrics(model, X_valid, y_valid, threshold)
-
-        if isinstance(metrics, pd.DataFrame):
-            if print_results:
-                print("*" * 80)
-                print(f"Report Model Metrics: {model.estimator_name}")
-                print()
-                print(metrics)
-                print("*" * 80)
-            return metrics
-        else:
-            metrics_df = pd.DataFrame(metrics, index=[0]).T.rename(columns={0: ""})
-
-            if print_results:
-                print("*" * 80)
-                print(f"Report Model Metrics: {model.estimator_name}")
-                print()
-                for key, value in metrics.items():
-                    print(
-                        f"{key}: {value:.4f}"
-                        if isinstance(value, float)
-                        else f"{value}"
-                    )
-
-<<<<<<< HEAD
-            return metrics_df
-=======
+        y_pred_proba = model.predict_proba(X_valid)[:, 1]
+        y_pred = [1 if pred > threshold else 0 for pred in y_pred_proba]
+        tn, fp, fn, tp = confusion_matrix(y_valid, y_pred).ravel()
+        precision = precision_score(y_valid, y_pred)
+        recall = recall_score(y_valid, y_pred)
+        roc_auc = roc_auc_score(y_valid, y_pred_proba)
+        brier_score = brier_score_loss(y_valid, y_pred_proba)
+        avg_precision = average_precision_score(y_valid, y_pred_proba)
+        specificity = tn / (tn + fp)
+
+        metrics = {
+            "Precision/PPV": precision,
+            "Average Precision": avg_precision,
+            "Sensitivity": recall,
+            "Specificity": specificity,
+            "AUC ROC": roc_auc,
+            "Brier Score": brier_score,
+        }
+
     metrics_df = pd.DataFrame(metrics, index=[0]).T.rename(columns={0: ""})
 
     ## Print metrics in green with a separator between classes
@@ -2101,5 +1846,4 @@
                 print("-" * 80)  ## Regular dashed line separator
         print("*" * 80)
 
-    return metrics_df
->>>>>>> 83eb2b6f
+    return metrics_df