
import pandas as pd
import numpy as np
from sklearn.metrics import classification_report
from sklearn.model_selection import StratifiedKFold
from sklearn.metrics import confusion_matrix, multilabel_confusion_matrix
from sklearn.model_selection import cross_validate
from sklearn.model_selection import StratifiedKFold, KFold
from pprint import pprint
from sklearn.metrics import get_scorer, explained_variance_score, mean_squared_error
from sklearn.metrics import (
    fbeta_score,
    mean_absolute_error,
    median_absolute_error,
    r2_score,
)
from sklearn.base import BaseEstimator, ClassifierMixin, clone
from sklearn.model_selection import ParameterGrid
from sklearn.preprocessing import MinMaxScaler, StandardScaler, MaxAbsScaler
from sklearn.impute import SimpleImputer
from sklearn.model_selection import (
    cross_val_predict,
    train_test_split,
    GridSearchCV,
    RandomizedSearchCV,
)
from sklearn.model_selection import ParameterSampler
from tqdm import tqdm
from sklearn.feature_selection import SelectKBest
from .bootstrapper import evaluate_bootstrap_metrics
from sklearn.calibration import CalibratedClassifierCV

from sklearn.linear_model import LogisticRegression

"""
# Scores

| Scoring                        | Function                             | Comment                        |
|--------------------------------|--------------------------------------|--------------------------------|
| Classification                 |                                      |                                |
| ‘accuracy’                     | metrics.accuracy_score               |                                |
| ‘balanced_accuracy’            | metrics.balanced_accuracy_score      |                                |
| ‘average_precision’            | metrics.average_precision_score      |                                |
| ‘neg_brier_score’              | metrics.brier_score_loss             |                                |
| ‘f1’                           | metrics.f1_score                     | for binary targets             |
| ‘f1_micro’                     | metrics.f1_score                     | micro-averaged                 |
| ‘f1_macro’                     | metrics.f1_score                     | macro-averaged                 |
| ‘f1_weighted’                  | metrics.f1_score                     | weighted average               |
| ‘f1_samples’                   | metrics.f1_score                     | by multilabel sample           |
| ‘neg_log_loss’                 | metrics.log_loss                     | requires predict_proba support |
| ‘precision’ etc.               | metrics.precision_score              | suffixes apply as with ‘f1’    |
| ‘recall’ etc.                  | metrics.recall_score                 | suffixes apply as with ‘f1’    |
| ‘jaccard’ etc.                 | metrics.jaccard_score                | suffixes apply as with ‘f1’    |
| ‘roc_auc’                      | metrics.roc_auc_score                |                                |
| ‘roc_auc_ovr’                  | metrics.roc_auc_score                |                                |
| ‘roc_auc_ovo’                  | metrics.roc_auc_score                |                                |
| ‘roc_auc_ovr_weighted’         | metrics.roc_auc_score                |                                |
| ‘roc_auc_ovo_weighted’         | metrics.roc_auc_score                |                                |
| Clustering                     |                                      |                                |
| ‘adjusted_mutual_info_score’   | metrics.adjusted_mutual_info_score   |                                |
| ‘adjusted_rand_score’          | metrics.adjusted_rand_score          |                                |
| ‘completeness_score’           | metrics.completeness_score           |                                |
| ‘fowlkes_mallows_score’        | metrics.fowlkes_mallows_score        |                                |
| ‘homogeneity_score’            | metrics.homogeneity_score            |                                |
| ‘mutual_info_score’            | metrics.mutual_info_score            |                                |
| ‘normalized_mutual_info_score’ | metrics.normalized_mutual_info_score |                                |
| ‘v_measure_score’              | metrics.v_measure_score              |                                |
| Regression                     |                                      |                                |
| ‘explained_variance’           | metrics.explained_variance_score     |                                |
| ‘max_error’                    | metrics.max_error                    |                                |
| ‘neg_mean_absolute_error’      | metrics.mean_absolute_error          |                                |
| ‘neg_mean_squared_error’       | metrics.mean_squared_error           |                                |
| ‘neg_root_mean_squared_error’  | metrics.mean_squared_error           |                                |
| ‘neg_mean_squared_log_error’   | metrics.mean_squared_log_error       |                                |
| ‘neg_median_absolute_error’    | metrics.median_absolute_error        |                                |
| ‘r2’                           | metrics.r2_score                     |                                |
| ‘neg_mean_poisson_deviance’    | metrics.mean_poisson_deviance        |                                |
| ‘neg_mean_gamma_deviance’      | metrics.mean_gamma_deviance          |                                |

"""


class Model:

    def __init__(
        self,
        name,
        estimator_name,
        estimator,
        calibrate=False,
        kfold=False,
        imbalance_sampler=None,
        train_size=0.6,
        validation_size=0.2,
        test_size=0.2,
        stratify_y=False,
        stratify_cols=None,
        drop_strat_feat=None,
        grid=None,
        scoring=["roc_auc"],
        n_splits=10,
        random_state=3,
        n_jobs=1,
        display=True,
        feature_names=None,
        randomized_grid=False,
        n_iter=100,
        trained=False,
        pipeline=True,
        scaler_type="min_max_scaler",
        impute_strategy="mean",
        impute=False,
        pipeline_steps=[("min_max_scaler", MinMaxScaler())],
        xgboost_early=False,
        selectKBest=False,
        model_type="classification",
        class_labels=None,
        multi_label=False,
        calibration_method="sigmoid",  # 04_27_24 --> added calibration method
        custom_scorer=[],
    ):
        self.name = name
        self.estimator_name = estimator_name
        self.calibrate = calibrate
        self.pipeline = pipeline
        self.original_estimator = estimator
        self.selectKBest = selectKBest
        self.model_type = model_type
        self.multi_label = multi_label
        self.calibration_method = (
            calibration_method  # 04_27_24 --> added calibration method
        )

        if scaler_type == None:
            pipeline_steps = pipeline_steps
        pipeline_steps = [
            step
            for step in pipeline_steps
            if not isinstance(
                step[1], (SimpleImputer) or not isinstance(step[1], (StandardScaler))
            )
        ]
        if scaler_type == "standard_scaler":
            pipeline_steps.append(("standard_scaler", StandardScaler()))
        if impute:
            pipeline_steps.append(("imputer", SimpleImputer()))
        if selectKBest:
            pipeline_steps.append(("selectKBest", SelectKBest()))

        if imbalance_sampler:
            from imblearn.pipeline import Pipeline

            self.PipelineClass = Pipeline
            pipeline_steps.append(("Resampler", imbalance_sampler))
        else:
            from sklearn.pipeline import Pipeline

            self.PipelineClass = Pipeline

        self.pipeline_steps = pipeline_steps
        if self.pipeline:
            self.estimator = self.PipelineClass(
                self.pipeline_steps + [(self.estimator_name, self.original_estimator)]
            )
        else:
            self.estimator
        self.grid = grid
        self.class_labels = class_labels
        self.kfold = kfold
        self.dropped_strat_cols = None
        self.randomized_grid = randomized_grid
        self.random_state = random_state
        self.n_iter = n_iter
        self.n_jobs = n_jobs
        if self.randomized_grid and not self.kfold:
            self.grid = list(
                ParameterSampler(
                    self.grid, n_iter=self.n_iter, random_state=self.random_state
                )
            )
        elif self.kfold:
            self.grid = grid
        else:
            self.grid = ParameterGrid(grid)
        if scoring == ["roc_auc"] and model_type == "regression":
            scoring == ["r2"]
        self.imbalance_sampler = imbalance_sampler
        self.kf = None
        self.xval_output = None
        self.stratify_y = stratify_y
        self.stratify_cols = stratify_cols
        self.drop_strat_feat = drop_strat_feat
        self.n_splits = n_splits
        self.scoring = scoring
        self.best_params_per_score = {score: 0 for score in self.scoring}
        self.display = display
        self.feature_names = feature_names
        self.train_size = train_size
        self.validation_size = validation_size
        self.test_size = test_size
        self.threshold = {score: 0 for score in self.scoring}
        self.beta = 2
        self.trained = trained
        self.labels = ["tp", "fn", "fp", "tn"]
        self.xgboost_early = xgboost_early
        self.custom_scorer = custom_scorer

    def reset_estimator(self):
        if self.pipeline:
            self.estimator = self.PipelineClass(
                self.pipeline_steps + [(self.estimator_name, self.original_estimator)]
            )
        else:
            self.estimator
        return

    def process_imbalance_sampler(self, X_train, y_train):
        imputer_test = clone(self.estimator.named_steps["imputer"])
        resampler_test = clone(self.estimator.named_steps["Resampler"])

        X_train_imputed = imputer_test.fit_transform(X_train)

        X_res, y_res = resampler_test.fit_resample(X_train_imputed, y_train)

        if not isinstance(y_res, pd.DataFrame):
            y_res = pd.DataFrame(y_res)
        print(f"Distribution of y values after resampling: {y_res.value_counts()}")
        print()

    def calibrateModel(
        self,
        X,
        y,
        score=None,
        stratify=None,
    ):
        if self.kfold:
            if score == None:
                if self.calibrate:
                    # reset estimator in case of calibrated model
                    self.reset_estimator()
                    ### FIXING CODE: More efficient by removing unnecessary fit

                    classifier = self.estimator.set_params(
                        **self.best_params_per_score[self.scoring[0]]["params"]
                    )

                    self.estimator = CalibratedClassifierCV(
                        classifier,
                        cv=self.n_splits,
                        method=self.calibration_method,
                    ).fit(X, y)
                    test_model = self.estimator
                    self.conf_mat_class_kfold(X=X, y=y, test_model=test_model)
                else:
                    pass
            else:
                if self.calibrate:
                    # reset estimator in case of calibrated model
                    self.reset_estimator()
                    classifier = self.estimator.set_params(
                        **self.best_params_per_score[score]["params"]
                    )
                    #  calibrate model, and save output
                    self.estimator = CalibratedClassifierCV(
                        classifier,
                        cv=self.n_splits,
                        method=self.calibration_method,
                    ).fit(X, y)
                    test_model = self.estimator
                    for s in score:
                        self.conf_mat_class_kfold(
                            X=X, y=y, test_model=test_model, score=s
                        )
        else:
            if score == None:
                if self.calibrate:
                    (
                        X_train,
                        X_valid,
                        X_test,
                        y_train,
                        y_valid,
                        y_test,
                    ) = self.train_val_test_split(
                        X=X,
                        y=y,
                        stratify_y=self.stratify_y,
                        stratify_cols=self.stratify_cols,
                        train_size=self.train_size,
                        validation_size=self.validation_size,
                        test_size=self.test_size,
                        calibrate=True,
                        random_state=self.random_state,
                    )
                    if isinstance(X, pd.DataFrame):
                        self.X_train_index = X_train.index.to_list()
                        self.X_valid_index = X_valid.index.to_list()
                        self.X_test_index = X_test.index.to_list()
                        self.y_train_index = y_train.index.to_list()
                        self.y_valid_index = y_valid.index.to_list()
                        self.y_test_index = y_test.index.to_list()

                    # reset estimator in case of calibrated model
                    self.reset_estimator()
                    # fit estimator

                    if self.imbalance_sampler:
                        self.process_imbalance_sampler(X_train, y_train)

                    else:
                        self.fit(X_train, y_train)
                    #  calibrate model, and save output
                    self.estimator = CalibratedClassifierCV(
                        self.estimator,
                        cv="prefit",
                        method=self.calibration_method,
                    ).fit(X_test, y_test)
                    self.calibrate_report(X_valid, y_valid)
                else:
                    pass
            else:
                if self.calibrate:
                    (
                        X_train,
                        X_valid,
                        X_test,
                        y_train,
                        y_valid,
                        y_test,
                    ) = self.train_val_test_split(
                        X=X,
                        y=y,
                        stratify_y=self.stratify_y,
                        stratify_cols=self.stratify_cols,
                        train_size=self.train_size,
                        validation_size=self.validation_size,
                        calibrate=True,
                        test_size=self.test_size,
                        random_state=self.random_state,
                    )
                    if isinstance(X, pd.DataFrame):
                        self.X_train_index = X_train.index.to_list()
                        self.X_valid_index = X_valid.index.to_list()
                        self.X_test_index = X_test.index.to_list()
                        self.y_train_index = y_train.index.to_list()
                        self.y_valid_index = y_valid.index.to_list()
                        self.y_test_index = y_test.index.to_list()

                    # reset estimator in case of calibrated model
                    self.reset_estimator()
                    # print(self.estimator[-1].get_params())
                    if 'device' in self.estimator[-1].get_params():
                        print("Change back to CPU")
                        self.estimator[-1].set_params(**{'device': 'cpu'})
                       
                    # fit estimator
                    if self.imbalance_sampler:
                        self.process_imbalance_sampler(X_train, y_train)
                    else:
                        # fit model
                        self.fit(
                            X_train,
                            y_train,
                            score=score,
                            validation_data=(X_valid, y_valid),
                        )
                    #  calibrate model, and save output

                    self.estimator = CalibratedClassifierCV(
                        self.estimator,
                        cv="prefit",
                        method=self.calibration_method,
                    ).fit(X_test, y_test)
                    test_model = self.estimator
                    self.calibrate_report(X_valid, y_valid, score=score)
                    print(
                        f"{score} after calibration:",
                        get_scorer(score)(self.estimator, X_valid, y_valid),
                    )

                else:
                    pass

        return

    def get_train_data(self, X, y):
        return X.loc[self.X_train_index], y.loc[self.y_train_index]

    def get_valid_data(self, X, y):
        return X.loc[self.X_valid_index], y.loc[self.y_valid_index]

    def get_test_data(self, X, y):
        return X.loc[self.X_test_index], y.loc[self.y_test_index]

    def calibrate_report(self, X, y, score=None):
        y_pred_valid = self.predict(X, optimal_threshold=False)
        if self.multi_label:
            conf_mat = multilabel_confusion_matrix(y, y_pred_valid)
        else:
            conf_mat = confusion_matrix(y, y_pred_valid)
        if score:
            print(f"Confusion matrix on validation set for {score}")
        else:
            print(f"Confusion matrix on validation set:")
        _confusion_matrix_print(conf_mat, self.labels)
        print()
        self.classification_report = classification_report(y, y_pred_valid)
        print(self.classification_report)
        print("-" * 80)

    def fit(self, X, y, validation_data=None, score=None):
        if self.kfold:
            if score == None:
                classifier = self.estimator.set_params(
                    **self.best_params_per_score[self.scoring[0]]["params"]
                )
                self.xval_output = get_cross_validate(
                    classifier,
                    X,
                    y,
                    self.kf,
                    stratify=self.stratify_y,
                    scoring=self.scoring[0],
                )
            else:
                if score in self.custom_scorer:
                    scorer = self.custom_scorer[score]
                else:
                    scorer = score
                classifier = self.estimator.set_params(
                    **self.best_params_per_score[score]["params"]
                )
                self.xval_output = get_cross_validate(
                    classifier,
                    X,
                    y,
                    self.kf,
                    stratify=self.stratify_y,
                    scoring=scorer,
                )

        else:
            if score is None:
                if self.xgboost_early:
                    X_valid, y_valid = validation_data
                    best_params = self.best_params_per_score[self.scoring[0]]["params"]
                    if self.selectKBest or self.pipeline:

                        params_no_estimator = {
                            key: value
                            for key, value in best_params.items()
                            if not key.startswith(f"{self.estimator_name}__")
                        }
                        if self.imbalance_sampler:
                            self.estimator[:-2].set_params(**params_no_estimator).fit(
                                X, y
                            )
                            X_valid_selected = self.estimator[:-2].transform(X_valid)
                        else:
                            self.estimator[:-1].set_params(**params_no_estimator).fit(
                                X, y
                            )
                            X_valid_selected = self.estimator[:-1].transform(X_valid)
                    else:
                        X_valid_selected = X_valid

                    X_valid, y_valid = validation_data
                    if isinstance(X_valid, pd.DataFrame):
                        eval_set = [(X_valid_selected, y_valid.values)]
                    else:
                        eval_set = [(X_valid_selected, y_valid)]
                    estimator_eval_set = f"{self.estimator_name}__eval_set"
                    estimator_verbosity = f"{self.estimator_name}__verbose"

                    xgb_params = {
                        estimator_eval_set: eval_set,
                        estimator_verbosity: self.verbosity,
                    }
                    if estimator_verbosity in best_params:
                        best_params.pop(estimator_verbosity)
                    self.estimator.set_params(**best_params).fit(X, y, **xgb_params)
                else:
                    self.estimator.set_params(**best_params).fit(X, y)
            else:
                if self.xgboost_early:
                    X_valid, y_valid = validation_data
                    best_params = self.best_params_per_score[self.scoring[0]]["params"]
                    print(best_params)
                    if self.selectKBest or self.pipeline:

                        params_no_estimator = {
                            key: value
                            for key, value in best_params.items()
                            if not key.startswith(f"{self.estimator_name}__")
                        }
                        if self.imbalance_sampler:
                            self.estimator[:-2].set_params(**params_no_estimator).fit(
                                X, y
                            )
                            X_valid_selected = self.estimator[:-2].transform(X_valid)
                        else:
                            self.estimator[:-1].set_params(**params_no_estimator).fit(
                                X, y
                            )
                            X_valid_selected = self.estimator[:-1].transform(X_valid)
                    else:
                        X_valid_selected = X_valid

                    X_valid, y_valid = validation_data
                    if isinstance(X_valid, pd.DataFrame):
                        eval_set = [(X_valid_selected, y_valid.values)]
                    else:
                        eval_set = [(X_valid_selected, y_valid)]
                    estimator_eval_set = f"{self.estimator_name}__eval_set"
                    estimator_verbosity = f"{self.estimator_name}__verbose"

                    xgb_params = {
                        estimator_eval_set: eval_set,
                        estimator_verbosity: self.verbosity,
                    }
<<<<<<< HEAD
                    if estimator_verbosity in self.best_params_per_score[score]["params"]:
                        self.best_params_per_score[score]["params"].pop(
                            estimator_verbosity
                        )

                    print(self.best_params_per_score[score]["params"])
=======
                    
>>>>>>> 228eaf30
                    self.estimator.set_params(
                        **self.best_params_per_score[score]["params"]
                    ).fit(X, y, **xgb_params)
                else:
                    try:
                        self.estimator.set_params(
                            **self.best_params_per_score[score]["params"]
                        ).fit(X, y)
                    except ValueError as error:
                        print(
                            "Specified score not found in scoring dictionary. Please use a score that was parsed for tuning."
                        )
                        raise error

        return

    def return_bootstrap_metrics(
        self, X_test, y_test, metrics, threshold=0.5, num_resamples=500, n_samples=500
    ):
        if self.model_type != "regression":
            y_pred_prob = pd.Series(self.predict_proba(X_test)[:, 1])
            if isinstance(y_test, pd.DataFrame) or isinstance(y_test, pd.Series):
                y_test = y_test.reset_index(drop=True)
            bootstrap_metrics = evaluate_bootstrap_metrics(
                model=None,
                y=y_test,
                y_pred_prob=y_pred_prob,
                metrics=metrics,
                threshold=threshold,
                num_resamples=num_resamples,
                n_samples=n_samples,
            )
        else:
            y_pred = pd.Series(self.predict(X_test))
            if isinstance(y_test, pd.DataFrame) or isinstance(y_test, pd.Series):
                y_test = y_test.reset_index(drop=True)
            bootstrap_metrics = evaluate_bootstrap_metrics(
                model=None,
                y=y_test,
                y_pred_prob=y_pred,
                model_type="regression",
                metrics=metrics,
                num_resamples=num_resamples,
                n_samples=n_samples,
            )
        return bootstrap_metrics

    def return_metrics(self, X_test, y_test, optimal_threshold=False):

        if self.kfold:
            for score in self.scoring:
                if self.model_type != "regression":
                    print(
                        "\n"
                        + "Detailed classification report for %s:" % self.name
                        + "\n"
                    )
                    self.conf_mat_class_kfold(X_test, y_test, self.test_model, score)

                    print("The model is trained on the full development set.")
                    print("The scores are computed on the full evaluation set." + "\n")

                else:
                    self.regression_report_kfold(X_test, y_test, self.test_model, score)

                if self.selectKBest:
                    self.print_k_best_features(X_test)
        else:
            y_pred_valid = self.predict(X_test, optimal_threshold=optimal_threshold)
            if self.model_type != "regression":

                if self.multi_label:
                    conf_mat = multilabel_confusion_matrix(y_test, y_pred_valid)
                    self._confusion_matrix_print_ML(conf_mat)
                else:
                    conf_mat = confusion_matrix(y_test, y_pred_valid)
                    print("Confusion matrix on set provided: ")
                    _confusion_matrix_print(conf_mat, self.labels)

                print()
                self.classification_report = classification_report(
                    y_test, y_pred_valid, output_dict=True
                )
                print(classification_report(y_test, y_pred_valid))
                print("-" * 80)

                if self.selectKBest:
                    k_best_features = self.print_k_best_features(X_test)

                    return {
                        "Classification Report": self.classification_report,
                        "Confusion Matrix": conf_mat,
                        "K Best Features": k_best_features,
                    }
                else:
                    return {
                        "Classification Report": self.classification_report,
                        "Confusion Matrix": conf_mat,
                    }
            else:
                reg_report = self.regression_report(y_test, y_pred_valid)
                if self.selectKBest:
                    k_best_features = self.print_k_best_features(X_test)
                    return {
                        "Regression Report": reg_report,
                        "K Best Features": k_best_features,
                    }
                else:
                    return reg_report

    def predict(self, X, y=None, optimal_threshold=False):
        if self.model_type == "regression":
            optimal_threshold = False
        if self.kfold:
            return cross_val_predict(estimator=self.estimator, X=X, y=y, cv=self.kf)
        else:
            if optimal_threshold:
                return (
                    self.predict_proba(X)[:, 1]
                    > self.threshold[
                        self.scoring[0]
                    ]  # TODO generalize so that user can select score
                ) * 1
            else:
                return self.estimator.predict(X)

    def predict_proba(self, X, y=None):
        if self.kfold:
            return cross_val_predict(
                self.estimator, X, y, cv=self.kf, method="predict_proba"
            )
        else:
            return self.estimator.predict_proba(X)

    def grid_search_param_tuning(
        self,
        X,
        y,
        f1_beta_tune=False,
        betas=[1, 2],
    ):

        if self.kfold:
            self.kf = kfold_split(
                self.estimator,
                X,
                y,
                stratify=self.stratify_y,
                scoring=self.scoring,
                n_splits=self.n_splits,
                random_state=self.random_state,
            )

            self.get_best_score_params(X, y)
            #### Threshold tuning for kfold split for each score
            if f1_beta_tune:  # tune threshold
                if isinstance(X, pd.DataFrame) or isinstance(X, pd.Series):
                    for score in self.scoring:
                        thresh_list = []
                        for train, test in self.kf.split(X, y):
                            self.fit(X.iloc[train], y.iloc[train])
                            y_pred_proba = self.predict_proba(X.iloc[test])
                            thresh = self.tune_threshold_Fbeta(
                                score,
                                X.iloc[train],
                                y.iloc[train],
                                X.iloc[test],
                                y.iloc[test],
                                betas,
                                y_pred_proba,
                                kfold=True,
                            )
                            thresh_list.append(thresh)
                        average_threshold = np.mean(thresh_list)
                        self.threshold[score] = average_threshold
                else:
                    for score in self.scoring:
                        thresh_list = []
                        for train, test in self.kf.split(X, y):
                            self.fit(X[train], y[train])
                            y_pred_proba = self.predict_proba(X[test])
                            thresh = self.tune_threshold_Fbeta(
                                score,
                                X[train],
                                y[train],
                                X[test],
                                y[test],
                                betas,
                                y_pred_proba,
                                kfold=True,
                            )
                            thresh_list.append(thresh)
                        average_threshold = np.mean(thresh_list)
                        self.threshold[score] = average_threshold
        else:
            X_train, X_valid, X_test, y_train, y_valid, y_test = (
                self.train_val_test_split(
                    X=X,
                    y=y,
                    stratify_y=self.stratify_y,
                    stratify_cols=self.stratify_cols,
                    train_size=self.train_size,
                    validation_size=self.validation_size,
                    test_size=self.test_size,
                    calibrate=False,
                    random_state=self.random_state,
                )
            )
            if isinstance(X, pd.DataFrame):
                self.X_train_index = X_train.index.to_list()
                self.X_valid_index = X_valid.index.to_list()
                self.X_test_index = X_test.index.to_list()
                self.y_train_index = y_train.index.to_list()
                self.y_valid_index = y_valid.index.to_list()
                self.y_test_index = y_test.index.to_list()

            if self.imbalance_sampler:
                self.process_imbalance_sampler(X_train, y_train)
            for score in self.scoring:
                scores = []
                for params in tqdm(self.grid):
                    if self.xgboost_early:
                        estimator_verbosity = f"{self.estimator_name}__verbose"

                        if params.get(estimator_verbosity):
                            self.verbosity = params[estimator_verbosity]
                            params.pop(estimator_verbosity)
                        else:
                            self.verbosity = False

                        if self.selectKBest or self.pipeline:
                            params_no_estimator = {
                                key: value
                                for key, value in params.items()
                                if not key.startswith(f"{self.estimator_name}__")
                            }
                            if self.imbalance_sampler:
                                self.estimator[:-2].set_params(
                                    **params_no_estimator
                                ).fit(X_train, y_train)
                                X_valid_selected = self.estimator[:-2].transform(
                                    X_valid
                                )
                            else:
                                self.estimator[:-1].set_params(
                                    **params_no_estimator
                                ).fit(X_train, y_train)
                                X_valid_selected = self.estimator[:-1].transform(
                                    X_valid
                                )
                        else:
                            X_valid_selected = X_valid

                        if isinstance(X_valid, pd.DataFrame):
                            eval_set = [(X_valid_selected, y_valid.values)]
                        else:
                            eval_set = [(X_valid_selected, y_valid)]

                        estimator_eval_set = f"{self.estimator_name}__eval_set"
                        estimator_verbosity = f"{self.estimator_name}__verbose"

                        xgb_params = {
                            estimator_eval_set: eval_set,
                            estimator_verbosity: self.verbosity,
                        }
                        
                        if estimator_verbosity in params:
                            params.pop(estimator_verbosity)

                        clf = self.estimator.set_params(**params).fit(
                            X_train, y_train, **xgb_params
                        )
                    else:
                        clf = self.estimator.set_params(**params).fit(X_train, y_train)

                    if score in self.custom_scorer:
                        scorer_func = self.custom_scorer[score]
                    else:
                        scorer_func = get_scorer(score)

                    score_value = scorer_func(clf, X_valid, y_valid)
                    # if custom_scorer
                    scores.append(score_value)

                self.best_params_per_score[score] = {
                    "params": self.grid[np.argmax(scores)],
                    "score": np.max(scores),
                }

                if f1_beta_tune:  # tune threshold
                    y_pred_proba = clf.predict_proba(X_valid)[:, 1]
                    self.tune_threshold_Fbeta(
                        score, X_train, y_train, X_valid, y_valid, betas, y_pred_proba
                    )

                if not self.calibrate:
                    if self.display:
                        print("Best score/param set found on validation set:")
                        pprint(self.best_params_per_score[score])
                        print("Best " + score + ": %0.3f" % (np.max(scores)), "\n")

                else:
                    if self.display:
                        print("Best score/param set found on validation set:")
                        pprint(self.best_params_per_score[score])
                        print("Best " + score + ": %0.3f" % (np.max(scores)), "\n")

    def print_k_best_features(self, X):
        print()
        support = self.estimator.named_steps["selectKBest"].get_support()
        if isinstance(X, pd.DataFrame):
            print("Feature names selected:")
            support = X.columns[support].to_list()
        else:
            print("Feature columns selected:")
        print(support)
        print()
        return support

    def tune_threshold_Fbeta(
        self,
        score,
        X_train,
        y_train,
        X_valid,
        y_valid,
        betas,
        y_valid_proba,
        kfold=False,
    ):
        """Method to tune threshold on validation dataset using F beta score."""

        print("Fitting model with best params and tuning for best threshold ...")
        # predictions
        y_valid_probs = y_valid_proba

        # threshold range
        thresholds_range = np.arange(0, 1, 0.01)

        fbeta_scores = np.zeros((len(betas), len(thresholds_range)))

        for i in tqdm(range(fbeta_scores.shape[0])):
            for j in range(fbeta_scores.shape[1]):
                y_preds = (y_valid_probs > thresholds_range[j]) * 1
                # conf matrix
                conf_matrix = confusion_matrix(
                    y_true=y_valid.astype(int), y_pred=y_preds
                )
                tn, fp, fn, tp = conf_matrix.ravel()

                # avoid extreme cases
                if tn <= fp:
                    fbeta_scores[i, j] = -1  # not desirable results
                else:
                    fbeta_scores[i, j] = fbeta_score(y_valid, y_preds, beta=betas[i])

        ind_beta_with_max_fscore = np.argmax(np.max(fbeta_scores, axis=1))
        self.beta = betas[ind_beta_with_max_fscore]

        if kfold:
            return_score = thresholds_range[
                np.argmax(fbeta_scores[ind_beta_with_max_fscore])
            ]
            return return_score
        else:
            self.threshold[score] = thresholds_range[
                np.argmax(fbeta_scores[ind_beta_with_max_fscore])
            ]
            return

    def train_val_test_split(
        self,
        X,
        y,
        stratify_y,
        train_size,
        validation_size,
        test_size,
        random_state,
        stratify_cols,
        calibrate,
    ):

        # if calibrate:
        #     X = X.join(self.dropped_strat_cols)
        # Determine the stratify parameter based on stratify and stratify_cols
        if stratify_cols:
            # Creating stratification columns out of stratify_cols list
            stratify_key = X[stratify_cols]
        elif stratify_y:
            stratify_key = y
        else:
            stratify_key = None

        if self.drop_strat_feat:
            self.dropped_strat_cols = X[self.drop_strat_feat]
            X = X.drop(columns=self.drop_strat_feat)

        X_train, X_valid_test, y_train, y_valid_test = train_test_split(
            X,
            y,
            test_size=1 - train_size,
            stratify=stratify_key,  # Use stratify_key here
            random_state=random_state,
        )

        # Determine the proportion of validation to test size in the remaining dataset
        proportion = test_size / (validation_size + test_size)

        if stratify_cols:
            strat_key_val_test = X_valid_test[stratify_cols]
        elif stratify_y:
            strat_key_val_test = y_valid_test
        else:
            strat_key_val_test = None

        # Further split (validation + test) set into validation and test sets
        X_valid, X_test, y_valid, y_test = train_test_split(
            X_valid_test,
            y_valid_test,
            test_size=proportion,
            stratify=strat_key_val_test,
            random_state=random_state,
        )

        return X_train, X_valid, X_test, y_train, y_valid, y_test

    def get_best_score_params(self, X, y):

        for score in self.scoring:

            print("# Tuning hyper-parameters for %s" % score)

            if score in self.custom_scorer:
                scorer = self.custom_scorer[score]
            else:
                scorer = score

            if self.randomized_grid:
                clf = RandomizedSearchCV(
                    self.estimator,
                    self.grid,
                    scoring=scorer,
                    cv=self.kf,
                    random_state=self.random_state,
                    n_iter=self.n_iter,
                    n_jobs=self.n_jobs,
                    verbose=2,
                )

            else:
                clf = GridSearchCV(
                    self.estimator,
                    self.grid,
                    scoring=scorer,
                    cv=self.kf,
                    n_jobs=self.n_jobs,
                    verbose=2,
                )

            clf.fit(X, y)
            self.estimator = clf.best_estimator_
            self.test_model = clf.best_estimator_

            if self.display:
                ## Make classification report and conf matrix into function
                print("\n" + "Best score/param set found on development set:")
                pprint({clf.best_score_: clf.best_params_})
                print("\n" + "Grid scores on development set:")
                means = clf.cv_results_["mean_test_score"]
                stds = clf.cv_results_["std_test_score"]
                for mean, std, params in zip(means, stds, clf.cv_results_["params"]):
                    print("%0.3f (+/-%0.03f) for %r" % (mean, std * 2, params))

            self.best_params_per_score[score] = {
                "params": clf.best_params_,
                "score": clf.best_score_,
            }
            # self.estimator = clf.best_estimator_

    def conf_mat_class_kfold(self, X, y, test_model, score=None):

        aggregated_true_labels = []
        aggregated_predictions = []
        ### Confusion Matrix across multiple folds
        conf_ma_list = []

        if isinstance(X, pd.DataFrame):
            for train, test in self.kf.split(X, y):
                X_train, X_test = X.iloc[train], X.iloc[test]
                y_train, y_test = y.iloc[train], y.iloc[test]
                test_model.fit(X_train, y_train)
                pred_y_test = test_model.predict(X_test)
                conf_ma = confusion_matrix(y_test, pred_y_test)
                conf_ma_list.append(conf_ma)
                aggregated_true_labels.extend(y_test)
                aggregated_predictions.extend(pred_y_test)
        else:
            for train, test in self.kf.split(X, y):
                X_train, X_test = X[train], X[test]
                y_train, y_test = y[train], y[test]
                test_model.fit(X_train, y_train)
                pred_y_test = test_model.predict(X_test)
                conf_ma = confusion_matrix(y_test, pred_y_test)
                conf_ma_list.append(conf_ma)
                aggregated_true_labels.extend(y_test)
                aggregated_predictions.extend(pred_y_test)

        if score:
            print(
                f"Confusion Matrix Average Across {len(conf_ma_list)} Folds for {score}:"
            )
        else:
            print(f"Confusion Matrix Average Across {len(conf_ma_list)} Folds:")
        conf_matrix = np.mean(conf_ma_list, axis=0).astype(int)
        _confusion_matrix_print(conf_matrix, self.labels)
        print()
        self.classification_report = classification_report(
            aggregated_true_labels,
            aggregated_predictions,
            zero_division=0,
            output_dict=True,
        )
        # Now, outside the fold loop, calculate and print the overall classification report
        print(f"Classification Report Averaged Across All Folds for {score}:")
        print(self.classification_report)
        print("-" * 80)
        return {
            "Classification Report": self.classification_report,
            "Confusion Matrix": conf_matrix,
        }

    def regression_report_kfold(self, X, y, test_model, score=None):

        aggregated_pred_list = []

        if isinstance(X, pd.DataFrame):
            for train, test in self.kf.split(X, y):
                X_train, X_test = X.iloc[train], X.iloc[test]
                y_train, y_test = y.iloc[train], y.iloc[test]
                test_model.fit(X_train, y_train)
                pred_y_test = test_model.predict(X_test)
                aggregated_pred_list.append(
                    self.regression_report(y_test, pred_y_test, print_results=False),
                )
        else:
            for train, test in self.kf.split(X, y):
                X_train, X_test = X[train], X[test]
                y_train, y_test = y[train], y[test]
                test_model.fit(X_train, y_train)
                pred_y_test = test_model.predict(X_test)
                aggregated_pred_list.append(
                    self.regression_report(y_test, pred_y_test, print_results=False),
                )

        pred_df = pd.DataFrame(aggregated_pred_list)
        mean_dict = dict(pred_df.mean())
        print("*" * 80)
        print(f"Average performance across {len(aggregated_pred_list)} Folds:")
        pprint(mean_dict)
        print("*" * 80)
        return mean_dict

    def regression_report(self, y_true, y_pred, print_results=True):
        explained_variance = explained_variance_score(y_true, y_pred)
        mae = mean_absolute_error(y_true, y_pred)
        mse = mean_squared_error(y_true, y_pred)
        median_abs_error = median_absolute_error(y_true, y_pred)
        r2 = r2_score(y_true, y_pred)

        reg_dict = {
            "Explained Variance": explained_variance,
            "R2": r2,
            "Mean Absolute Error": mae,
            "Median Absolute Error": median_abs_error,
            "Mean Squared Error": mse,
            "RMSE": np.sqrt(mse),
        }

        if print_results:
            print("*" * 80)
            pprint(reg_dict)
            print("*" * 80)
        return reg_dict

    def _confusion_matrix_print_ML(self, conf_matrix_list):
        border = "-" * 80
        print(border)
        for i, conf_matrix in enumerate(conf_matrix_list):
            print(self.class_labels[i])
            print(f"{'':>10}Predicted:")

            # Assuming binary classification for each label (Pos vs Neg)
            max_length = max(len(str(conf_matrix.max())), 2)
            header = f"{'':>12}{'Pos':>{max_length+1}}{'Neg':>{max_length+3}}"
            print(header)
            print(border)

            # Printing the confusion matrix for the class
            print(
                f"Actual: Pos {conf_matrix[0,0]:>{max_length}} ({self.labels[0]})  {conf_matrix[0,1]:>{max_length}} ({self.labels[1]})"
            )
            print(
                f"{'':>8}Neg {conf_matrix[1,0]:>{max_length}} ({self.labels[2]})  {conf_matrix[1,1]:>{max_length}} ({self.labels[3]})"
            )
            print(border)


def kfold_split(
    classifier, X, y, stratify=False, scoring=["roc_auc"], n_splits=10, random_state=3
):
    """

    :param: n_split = number of k folds
    :param: random state of cv
    :param: False = Stratified KFold, True= KF
    :param: self.X = Lat/Hold float
    :param: self.y = Lat/Hold features

    :return cross validation function using params
    """
    if stratify:
        skf = StratifiedKFold(
            n_splits=n_splits, random_state=random_state, shuffle=True
        )  # Define the stratified ksplit
        return skf
    else:
        kf = KFold(
            n_splits=n_splits, random_state=random_state, shuffle=True
        )  # Define the stratified ksplit1

        return kf


def get_cross_validate(classifier, X, y, kf, stratify=False, scoring=["roc_auc"]):
    return cross_validate(
        classifier,
        X,
        y,
        scoring=scoring,
        cv=kf,
        return_train_score=True,
        return_estimator=True,
    )


def _confusion_matrix_print(conf_matrix, labels):

    max_length = max(len(str(conf_matrix.max())), 2)
    border = "-" * 80
    print(border)
    print(f"{'':>10}Predicted:")
    print(f"{'':>12}{'Pos':>{max_length+1}}{'Neg':>{max_length+3}}")
    print(border)
    print(
        f"Actual: Pos {conf_matrix[0,0]:>{max_length}} ({labels[0]})  {conf_matrix[0,1]:>{max_length}} ({labels[1]})"
    )
    print(
        f"{'':>8}Neg {conf_matrix[1,0]:>{max_length}} ({labels[2]})  {conf_matrix[1,1]:>{max_length}} ({labels[3]})"
    )
    print(border)

################################################################################


class AutoKerasClassifier(BaseEstimator, ClassifierMixin):
    def __init__(self, model, pipeline=None):
        super().__init__()
        self.model = model
        self.pipeline = pipeline

    def fit(self, X, y, **params):
        if self.pipeline:
            X = self.pipeline.fit_transform(X)
        self.model.fit(X, y, **params)
        self.model_export = self.model.export_model()
        self.best_params_per_score = self.summarize_auto_keras_params(
            self.model_export.get_config()
        )

    def predict(self, X):
        if self.pipeline:
            X = self.pipeline.transform(X)
        return self.model.predict(X)

    def predict_proba(self, X):
        if self.pipeline:
            X = self.pipeline.transform(X)
        y_pos = self.model_export.predict(X)
        return np.c_[1 - y_pos, y_pos]

    def summarize_auto_keras_params(self, params):
        # Importing the 'deepcopy' function from the 'copy' module
        from copy import deepcopy

        # Creating a deep copy of the 'params' dictionary and storing it in 'res'
        res = deepcopy(params)

        # Initializing an empty list for the 'layers' key in the 'res' dictionary
        res["layers"] = []

        # Looping through each 'layer' in the 'params['layers']' list
        for layer in params["layers"]:
            # Appending a dictionary to 'res['layers']' with only specific keys
            # ('class_name' and 'name')
            # res['layers'].append({key: val for key, val in layer.items() if key in {'class_name', 'name'}})

            key_inc = {"class_name", "name"}
            filt_keys = {key: val for key, val in layer.items() if key in key_inc}
            res["layers"].append(filt_keys)

        # Returning the modified 'res' dictionary
        return res<|MERGE_RESOLUTION|>--- conflicted
+++ resolved
@@ -486,7 +486,6 @@
                 if self.xgboost_early:
                     X_valid, y_valid = validation_data
                     best_params = self.best_params_per_score[self.scoring[0]]["params"]
-                    print(best_params)
                     if self.selectKBest or self.pipeline:
 
                         params_no_estimator = {
@@ -519,16 +518,11 @@
                         estimator_eval_set: eval_set,
                         estimator_verbosity: self.verbosity,
                     }
-<<<<<<< HEAD
                     if estimator_verbosity in self.best_params_per_score[score]["params"]:
                         self.best_params_per_score[score]["params"].pop(
                             estimator_verbosity
                         )
 
-                    print(self.best_params_per_score[score]["params"])
-=======
-                    
->>>>>>> 228eaf30
                     self.estimator.set_params(
                         **self.best_params_per_score[score]["params"]
                     ).fit(X, y, **xgb_params)
