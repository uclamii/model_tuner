import pandas as pd
import numpy as np
from sklearn.metrics import classification_report
from sklearn.model_selection import StratifiedKFold
from sklearn.metrics import confusion_matrix, multilabel_confusion_matrix
from sklearn.model_selection import cross_validate
from sklearn.model_selection import StratifiedKFold, KFold
from pprint import pprint
from sklearn.metrics import get_scorer, explained_variance_score, mean_squared_error
from sklearn.metrics import (
    fbeta_score,
    mean_absolute_error,
    median_absolute_error,
    r2_score,
)

from skopt import BayesSearchCV
import copy
from sklearn.base import BaseEstimator, ClassifierMixin, clone
from sklearn.model_selection import ParameterGrid
from sklearn.preprocessing import MinMaxScaler
from sklearn.model_selection import (
    cross_val_predict,
    train_test_split,
    GridSearchCV,
    RandomizedSearchCV,
)
from sklearn.model_selection import ParameterSampler
from tqdm import tqdm
from sklearn.feature_selection import SelectKBest
from .bootstrapper import evaluate_bootstrap_metrics
from sklearn.calibration import CalibratedClassifierCV

from sklearn.linear_model import LogisticRegression

"""
# Scores

| Scoring                        | Function                             | Comment                         |
|--------------------------------|--------------------------------------|---------------------------------|
| Classification                 |                                      |                                 |
| ‘accuracy’                     | metrics.accuracy_score               |                                 |
| ‘balanced_accuracy’            | metrics.balanced_accuracy_score      |                                 |
| ‘average_precision’            | metrics.average_precision_score      |                                 |
| ‘neg_brier_score’              | metrics.brier_score_loss             |                                 |
| ‘f1’                           | metrics.f1_score                     | for binary targets              |
| ‘f1_micro’                     | metrics.f1_score                     | micro-averaged                  |
| ‘f1_macro’                     | metrics.f1_score                     | macro-averaged                  |
| ‘f1_weighted’                  | metrics.f1_score                     | weighted average                |
| ‘f1_samples’                   | metrics.f1_score                     | by multilabel sample            |
| ‘neg_log_loss’                 | metrics.log_loss                     | requires predict_proba support  |
| ‘precision’etc.                | metrics.precision_score              | suffixes apply as with ‘f1’     |
| ‘recall’etc.                   | metrics.recall_score                 | suffixes apply as with ‘f1’     |
| ‘jaccard’etc.                  | metrics.jaccard_score                | suffixes apply as with ‘f1’     |
| ‘roc_auc’                      | metrics.roc_auc_score                |                                 |
| ‘roc_auc_ovr’                  | metrics.roc_auc_score                |                                 |
| ‘roc_auc_ovo’                  | metrics.roc_auc_score                |                                 |
| ‘roc_auc_ovr_weighted’         | metrics.roc_auc_score                |                                 |
| ‘roc_auc_ovo_weighted’         | metrics.roc_auc_score                |                                 |
| Clustering                     |                                      |                                 |
| ‘adjusted_mutual_info_score’   | metrics.adjusted_mutual_info_score   |                                 |
| ‘adjusted_rand_score’          | metrics.adjusted_rand_score          |                                 |
| ‘completeness_score’           | metrics.completeness_score           |                                 |
| ‘fowlkes_mallows_score’        | metrics.fowlkes_mallows_score        |                                 |
| ‘homogeneity_score’            | metrics.homogeneity_score            |                                 |
| ‘mutual_info_score’            | metrics.mutual_info_score            |                                 |
| ‘normalized_mutual_info_score’ | metrics.normalized_mutual_info_score |                                 |
| ‘v_measure_score’              | metrics.v_measure_score              |                                 |
| Regression                     |                                      |                                 |
| ‘explained_variance’           | metrics.explained_variance_score     |                                 |
| ‘max_error’                    | metrics.max_error                    |                                 |
| ‘neg_mean_absolute_error’      | metrics.mean_absolute_error          |                                 |
| ‘neg_mean_squared_error’       | metrics.mean_squared_error           |                                 |
| ‘neg_root_mean_squared_error’  | metrics.mean_squared_error           |                                 |
| ‘neg_mean_squared_log_error’   | metrics.mean_squared_log_error       |                                 |
| ‘neg_median_absolute_error’    | metrics.median_absolute_error        |                                 |
| ‘r2’                           | metrics.r2_score                     |                                 |
| ‘neg_mean_poisson_deviance’    | metrics.mean_poisson_deviance        |                                 |
| ‘neg_mean_gamma_deviance’      | metrics.mean_gamma_deviance          |                                 |

"""


class Model:

    def __init__(
        self,
        name,
        estimator_name,
        estimator,
        calibrate=False,
        kfold=False,
        imbalance_sampler=None,
        train_size=0.6,
        validation_size=0.2,
        test_size=0.2,
        stratify_y=False,
        stratify_cols=None,
        grid=None,
        scoring=["roc_auc"],
        n_splits=10,
        random_state=3,
        n_jobs=1,
        display=True,
        randomized_grid=False,
        n_iter=100,
        pipeline_steps=[],
        boost_early=False,
        feature_selection=False,
        model_type="classification",
        class_labels=None,
        multi_label=False,
        calibration_method="sigmoid",  # 04_27_24 --> added calibration method
        custom_scorer=[],
        bayesian=False,
    ):
        self.name = name
        self.estimator_name = estimator_name
        self.calibrate = calibrate
        self.original_estimator = estimator
        self.feature_selection = feature_selection
        self.model_type = model_type
        self.multi_label = multi_label
        self.calibration_method = (
            calibration_method  # 04_27_24 --> added calibration method
        )
        self.imbalance_sampler = imbalance_sampler

        if imbalance_sampler:
            from imblearn.pipeline import Pipeline

            self.PipelineClass = Pipeline
        else:
            from sklearn.pipeline import Pipeline

            self.PipelineClass = Pipeline

        self.pipeline_steps = pipeline_steps
        if self.pipeline_steps:
            self.pipeline_assembly()
        else:
            self.estimator = self.PipelineClass(
                [(self.estimator_name, copy.deepcopy(self.original_estimator))]
            )

        self.grid = grid
        self.class_labels = class_labels
        self.kfold = kfold
        self.dropped_strat_cols = None
        self.randomized_grid = randomized_grid
        self.random_state = random_state
        self.n_iter = n_iter
        self.n_jobs = n_jobs
        if self.randomized_grid and not self.kfold:
            self.grid = list(
                ParameterSampler(
                    self.grid, n_iter=self.n_iter, random_state=self.random_state
                )
            )
        elif self.kfold:
            self.grid = grid
        else:
            self.grid = ParameterGrid(grid)
        if scoring == ["roc_auc"] and model_type == "regression":
            scoring == ["r2"]
        self.kf = None
        self.xval_output = None
        self.stratify_y = stratify_y
        self.stratify_cols = stratify_cols
        self.n_splits = n_splits
        self.scoring = scoring
        self.best_params_per_score = {score: 0 for score in self.scoring}
        self.display = display
        self.train_size = train_size
        self.validation_size = validation_size
        self.test_size = test_size
        self.threshold = {score: 0 for score in self.scoring}
        self.beta = 2
        self.labels = ["tn", "fp", "fn", "tp"]
        self.boost_early = boost_early
        self.custom_scorer = custom_scorer
        self.bayesian = bayesian

        ### for the moment bayesian only works using cross validation, so
        ### we use the structure that already exists for kfold
        if self.bayesian:
            self.kfold = True

    """
    Multiple helper methods that are used to fetch different parts of the pipeline.
    These use the naming convention that we enforce in the assemble_pipeline method.
    """

    def get_preprocessing_and_feature_selection_pipeline(self, pipeline):
        steps = [
            (name, transformer)
            for name, transformer in pipeline.steps
            if name.startswith("preprocess_") or name.startswith("feature_selection_")
        ]
        return self.PipelineClass(steps)

    def get_feature_selection_pipeline(self, pipeline):
        steps = [
            (name, transformer)
            for name, transformer in pipeline.steps
            if name.startswith("feature_selection_")
        ]
        return steps

    def get_preprocessing_pipeline(self, pipeline):
        # Extract steps names that start with 'preprocess_'
        preprocessing_steps = [
            (name, transformer)
            for name, transformer in pipeline.steps
            if name.startswith("preprocess_")
        ]
        # Create a new pipeline with just the preprocessing steps
        return self.PipelineClass(preprocessing_steps)

    def pipeline_assembly(self):
        """
        This method will assemble the pipeline in the correct order. It contains
        helper functions which determine whether the steps are preprocessing, feature
        selection or imbalance sampler steps.

        These are then used to sort and categorise each step so we ensure the correct
        ordering of the pipeline no matter the input order from users. Users can
        also have unnamed pipeline steps and these will still be ordered in the correct
        format.

        Below we define several helper functions that will be used to type check parts
        of the pipeline in order to put them in the right sections.
        """

        def is_preprocessing_step(transformer):
            module = transformer.__class__.__module__
            return (
                module.startswith("sklearn.preprocessing")
                or module.startswith("sklearn.impute")
                or module.startswith("sklearn.decomposition")
                or module.startswith("sklearn.feature_extraction")
                or module.startswith("sklearn.kernel_approximation")
                or module.startswith("category_encoders")
            )

        def is_imputer(transformer):
            module = transformer.__class__.__module__
            return module.startswith("sklearn.impute")

        def is_scaler(transformer):
            module = transformer.__class__.__module__
            return (
                module.startswith("sklearn.preprocessing")
                and "scal" in transformer.__class__.__name__.lower()
            )

        def is_feature_selection_step(transformer):
            module = transformer.__class__.__module__
            return module.startswith("sklearn.feature_selection")

        def is_imbalance_sampler(transformer):
            from imblearn.base import SamplerMixin

            return isinstance(transformer, SamplerMixin)

        # Initialize lists for different types of steps
        imputation_steps = []
        scaling_steps = []
        other_preprocessing_steps = []
        feature_selection_steps = []
        other_steps = []

        for step in self.pipeline_steps:
            # Unpack the step
            if isinstance(step, tuple):
                name, transformer = step
            else:
                name = None
                transformer = step

            # Categorize the transformer
            if is_preprocessing_step(transformer):
                if is_imputer(transformer):
                    # Imputation steps
                    if not name:
                        name = f"preprocess_imputer_step_{len(imputation_steps)}"
                    else:
                        name = f"preprocess_imputer_{name}"
                    imputation_steps.append((name, transformer))
                elif is_scaler(transformer):
                    # Scaling steps
                    if not name:
                        name = f"preprocess_scaler_step_{len(scaling_steps)}"
                    else:
                        name = f"preprocess_scaler_{name}"
                    scaling_steps.append((name, transformer))
                else:
                    # Other preprocessing steps
                    if not name:
                        name = f"preprocess_step_{len(other_preprocessing_steps)}"
                    else:
                        name = f"preprocess_{name}"
                    other_preprocessing_steps.append((name, transformer))
            elif is_feature_selection_step(transformer):
                # Feature selection steps
                if not name:
                    name = f"feature_selection_step_{len(feature_selection_steps)}"
                else:
                    name = f"feature_selection_{name}"
                feature_selection_steps.append((name, transformer))
            elif is_imbalance_sampler(transformer):
                raise ValueError(
                    "Imbalance sampler should be specified via the 'imbalance_sampler' parameter."
                )
            else:
                # Other steps
                if not name:
                    name = f"other_step_{len(other_steps)}"
                else:
                    name = f"other_{name}"
                other_steps.append((name, transformer))

        # Assemble the preprocessing steps in the correct order
        preprocessing_steps = (
            imputation_steps + scaling_steps + other_preprocessing_steps
        )

        # Initialize the main pipeline steps list
        main_pipeline_steps = []

        # Add preprocessing steps
        main_pipeline_steps.extend(preprocessing_steps)

        # Add the imbalance sampler and import the appropriate pipeline
        if self.imbalance_sampler:
            main_pipeline_steps.append(("resampler", self.imbalance_sampler))
            from imblearn.pipeline import Pipeline
        else:
            from sklearn.pipeline import Pipeline

        # Add feature selection steps
        main_pipeline_steps.extend(feature_selection_steps)

        # Add any other steps
        main_pipeline_steps.extend(other_steps)

        # Add the estimator
        main_pipeline_steps.append(
            (self.estimator_name, copy.deepcopy(self.original_estimator))
        )

        # Construct the final pipeline
        self.PipelineClass = Pipeline
        self.pipeline_steps = main_pipeline_steps
        self.estimator = self.PipelineClass(self.pipeline_steps)

    def reset_estimator(self):
        if self.pipeline_steps:
            self.estimator = self.PipelineClass(copy.deepcopy(self.pipeline_steps))
        else:
            self.estimator = self.PipelineClass(
                [(self.estimator_name, copy.deepcopy(self.original_estimator))]
            )
        return

    def process_imbalance_sampler(self, X_train, y_train):

        ####  Preprocessor, Resampler, rfe, Estimator

        if self.pipeline_steps:
            preproc_test = self.get_preprocessing_pipeline(self.estimator)
        else:
            pass

        resampler_test = clone(self.estimator.named_steps["resampler"])

        X_train_preproc = preproc_test.fit_transform(X_train)

        _, y_res = resampler_test.fit_resample(X_train_preproc, y_train)

        if not isinstance(y_res, pd.DataFrame):
            y_res = pd.DataFrame(y_res)
        print(f"Distribution of y values after resampling: {y_res.value_counts()}")
        print()

    def calibrateModel(self, X, y, score=None):
        if self.kfold:
            if score == None:
                if self.calibrate:
                    # reset estimator in case of calibrated model
                    self.reset_estimator()
                    ### FIXING CODE: More efficient by removing unnecessary fit

                    classifier = self.estimator.set_params(
                        **self.best_params_per_score[self.scoring[0]]["params"]
                    )

                    self.estimator = CalibratedClassifierCV(
                        classifier,
                        cv=self.n_splits,
                        method=self.calibration_method,
                    ).fit(X, y)
                    test_model = self.estimator
                    self.conf_mat_class_kfold(X=X, y=y, test_model=test_model)
                else:
                    pass
            else:
                if self.calibrate:
                    # reset estimator in case of calibrated model
                    self.reset_estimator()
                    classifier = self.estimator.set_params(
                        **self.best_params_per_score[score]["params"]
                    )
                    #  calibrate model, and save output
                    self.estimator = CalibratedClassifierCV(
                        classifier,
                        cv=self.n_splits,
                        method=self.calibration_method,
                    ).fit(X, y)
                    test_model = self.estimator
                    for s in score:
                        self.conf_mat_class_kfold(
                            X=X, y=y, test_model=test_model, score=s
                        )
        else:
            if score == None:
                if self.calibrate:
                    (
                        X_train,
                        X_valid,
                        X_test,
                        y_train,
                        y_valid,
                        y_test,
                    ) = train_val_test_split(
                        X=X,
                        y=y,
                        stratify_y=self.stratify_y,
                        stratify_cols=self.stratify_cols,
                        train_size=self.train_size,
                        validation_size=self.validation_size,
                        test_size=self.test_size,
                        random_state=self.random_state,
                    )
                    if isinstance(X, pd.DataFrame):
                        self.X_train_index = X_train.index.to_list()
                        self.X_valid_index = X_valid.index.to_list()
                        self.X_test_index = X_test.index.to_list()
                        self.y_train_index = y_train.index.to_list()
                        self.y_valid_index = y_valid.index.to_list()
                        self.y_test_index = y_test.index.to_list()

                    # reset estimator in case of calibrated model
                    self.reset_estimator()
                    # fit estimator

                    if self.imbalance_sampler:
                        self.process_imbalance_sampler(X_train, y_train)

                    self.fit(X_train, y_train)
                    #  calibrate model, and save output
                    self.estimator = CalibratedClassifierCV(
                        self.estimator,
                        cv="prefit",
                        method=self.calibration_method,
                    ).fit(X_test, y_test)
                    self.calibrate_report(X_valid, y_valid)
                else:
                    pass
            else:
                if self.calibrate:
                    (
                        X_train,
                        X_valid,
                        X_test,
                        y_train,
                        y_valid,
                        y_test,
                    ) = train_val_test_split(
                        X=X,
                        y=y,
                        stratify_y=self.stratify_y,
                        stratify_cols=self.stratify_cols,
                        train_size=self.train_size,
                        validation_size=self.validation_size,
                        test_size=self.test_size,
                        random_state=self.random_state,
                    )
                    if isinstance(X, pd.DataFrame):
                        self.X_train_index = X_train.index.to_list()
                        self.X_valid_index = X_valid.index.to_list()
                        self.X_test_index = X_test.index.to_list()
                        self.y_train_index = y_train.index.to_list()
                        self.y_valid_index = y_valid.index.to_list()
                        self.y_test_index = y_test.index.to_list()

                    # reset estimator in case of calibrated model
                    self.reset_estimator()
                    # print(self.estimator[-1].get_params())
                    if "device" in self.estimator[-1].get_params():
                        print("Change back to CPU")
                        self.estimator[-1].set_params(**{"device": "cpu"})

                    # fit estimator
                    if self.imbalance_sampler:
                        self.process_imbalance_sampler(X_train, y_train)

                    # fit model
                    self.fit(
                        X_train,
                        y_train,
                        score=score,
                        validation_data=(X_valid, y_valid),
                    )
                    #  calibrate model, and save output

                    self.estimator = CalibratedClassifierCV(
                        self.estimator,
                        cv="prefit",
                        method=self.calibration_method,
                    ).fit(X_test, y_test)
                    test_model = self.estimator
                    self.calibrate_report(X_valid, y_valid, score=score)
                    print(
                        f"{score} after calibration:",
                        get_scorer(score)(self.estimator, X_valid, y_valid),
                    )

                else:
                    pass

        return

    def get_train_data(self, X, y):
        return X.loc[self.X_train_index], y.loc[self.y_train_index]

    def get_valid_data(self, X, y):
        return X.loc[self.X_valid_index], y.loc[self.y_valid_index]

    def get_test_data(self, X, y):
        return X.loc[self.X_test_index], y.loc[self.y_test_index]

    def calibrate_report(self, X, y, score=None):
        y_pred_valid = self.predict(X, optimal_threshold=False)
        if self.multi_label:
            conf_mat = multilabel_confusion_matrix(y, y_pred_valid)
        else:
            conf_mat = confusion_matrix(y, y_pred_valid)
        if score:
            print(f"Confusion matrix on validation set for {score}")
        else:
            print(f"Confusion matrix on validation set:")
        _confusion_matrix_print(conf_mat, self.labels)
        print()
        self.classification_report = classification_report(y, y_pred_valid)
        print(self.classification_report)
        print("-" * 80)

    def fit(self, X, y, validation_data=None, score=None):
        self.reset_estimator()
        if self.kfold:
            if score == None:
                classifier = self.estimator.set_params(
                    **self.best_params_per_score[self.scoring[0]]["params"]
                )
                classifier.fit(X, y)
                self.estimator = classifier
                self.xval_output = get_cross_validate(
                    classifier,
                    X,
                    y,
                    self.kf,
                    scoring=self.scoring[0],
                )
                # self.estimator = self.x_valoutput['estimator']
            else:
                if score in self.custom_scorer:
                    scorer = self.custom_scorer[score]
                else:
                    scorer = score
                classifier = self.estimator.set_params(
                    **self.best_params_per_score[score]["params"]
                )
                classifier.fit(X, y)
                self.estimator = classifier
                self.xval_output = get_cross_validate(
                    classifier,
                    X,
                    y,
                    self.kf,
                    scoring=scorer,
                )

        else:
            if score is None:
                best_params = self.best_params_per_score[self.scoring[0]]["params"]

                if self.boost_early:
                    X_valid, y_valid = validation_data
                    if self.feature_selection or self.pipeline_steps:
                        # Extract parameters for preprocessing and feature selection
                        params_preprocessing = {
                            key: value
                            for key, value in best_params.items()
                            if key.startswith("preprocess_")
                        }
                        params_feature_selection = {
                            key: value
                            for key, value in best_params.items()
                            if key.startswith("feature_selection_")
                        }
                        params_no_estimator = {
                            **params_preprocessing,
                            **params_feature_selection,
                        }

                        # Exclude the resampler if present
                        if self.imbalance_sampler:
                            params_no_estimator = {
                                key: value
                                for key, value in params_no_estimator.items()
                                if not key.startswith("resampler__")
                            }

                        # Get the combined preprocessing and feature selection pipeline
                        preproc_feat_select_pipe = (
                            self.get_preprocessing_and_feature_selection_pipeline(
                                self.estimator
                            )
                        )

                        # Set parameters and fit the pipeline
                        preproc_feat_select_pipe.set_params(**params_no_estimator).fit(
                            X, y
                        )

                        # Transform the validation data
                        X_valid_transformed = preproc_feat_select_pipe.transform(
                            X_valid
                        )
                    else:
                        X_valid_transformed = X_valid

                    X_valid, y_valid = validation_data
                    if isinstance(X_valid, pd.DataFrame):
                        eval_set = [(X_valid_transformed, y_valid.values)]
                    else:
                        eval_set = [(X_valid_transformed, y_valid)]
                    estimator_eval_set = f"{self.estimator_name}__eval_set"
                    estimator_verbosity = f"{self.estimator_name}__verbose"

                    xgb_params = {
                        estimator_eval_set: eval_set,
                        estimator_verbosity: self.verbosity,
                    }
                    if estimator_verbosity in best_params:
                        best_params.pop(estimator_verbosity)
                    self.estimator.set_params(**best_params).fit(X, y, **xgb_params)
                else:
                    self.estimator.set_params(**best_params).fit(X, y)
            else:
                if self.boost_early:
                    X_valid, y_valid = validation_data
                    if self.feature_selection or self.pipeline_steps:
                        # Extract parameters for preprocessing and feature selection
                        params_preprocessing = {
                            key: value
                            for key, value in best_params.items()
                            if key.startswith("preprocess_")
                        }
                        params_feature_selection = {
                            key: value
                            for key, value in best_params.items()
                            if key.startswith("feature_selection_")
                        }
                        params_no_estimator = {
                            **params_preprocessing,
                            **params_feature_selection,
                        }

                        # Exclude the resampler if present
                        if self.imbalance_sampler:
                            params_no_estimator = {
                                key: value
                                for key, value in params_no_estimator.items()
                                if not key.startswith("resampler__")
                            }

                        # Get the combined preprocessing and feature selection pipeline
                        preproc_feat_select_pipe = (
                            self.get_preprocessing_and_feature_selection_pipeline(
                                self.estimator
                            )
                        )

                        # Set parameters and fit the pipeline
                        preproc_feat_select_pipe.set_params(**params_no_estimator).fit(
                            X, y
                        )

                        # Transform the validation data
                        X_valid_transformed = preproc_feat_select_pipe.transform(
                            X_valid
                        )
                    else:
                        X_valid_transformed = X_valid

                    X_valid, y_valid = validation_data
                    if isinstance(X_valid, pd.DataFrame):
                        eval_set = [(X_valid_transformed, y_valid.values)]
                    else:
                        eval_set = [(X_valid_transformed, y_valid)]
                    estimator_eval_set = f"{self.estimator_name}__eval_set"
                    estimator_verbosity = f"{self.estimator_name}__verbose"

                    xgb_params = {
                        estimator_eval_set: eval_set,
                        estimator_verbosity: self.verbosity,
                    }
                    if (
                        estimator_verbosity
                        in self.best_params_per_score[score]["params"]
                    ):
                        self.best_params_per_score[score]["params"].pop(
                            estimator_verbosity
                        )

                    self.estimator.set_params(
                        **self.best_params_per_score[score]["params"]
                    ).fit(X, y, **xgb_params)
                else:
                    try:
                        self.estimator.set_params(
                            **self.best_params_per_score[score]["params"]
                        ).fit(X, y)
                    except ValueError as error:
                        print(
                            "Specified score not found in scoring dictionary. Please use a score that was parsed for tuning."
                        )
                        raise error

        return

    def return_bootstrap_metrics(
        self,
        X_test,
        y_test,
        metrics,
        threshold=0.5,
        num_resamples=500,
        n_samples=500,
        balance=False,
    ):
        if self.model_type != "regression":
            y_pred_prob = pd.Series(self.predict_proba(X_test)[:, 1])
            bootstrap_metrics = evaluate_bootstrap_metrics(
                model=None,
                y=y_test,
                y_pred_prob=y_pred_prob,
                metrics=metrics,
                threshold=threshold,
                num_resamples=num_resamples,
                n_samples=n_samples,
                balance=balance,
            )
        else:
            y_pred = pd.Series(self.predict(X_test))
            bootstrap_metrics = evaluate_bootstrap_metrics(
                model=None,
                y=y_test,
                y_pred_prob=y_pred,
                model_type="regression",
                metrics=metrics,
                num_resamples=num_resamples,
                n_samples=n_samples,
                balance=balance,
            )
        return bootstrap_metrics

    def return_metrics(self, X_test, y_test, optimal_threshold=False):

        if self.kfold:
            for score in self.scoring:
                if self.model_type != "regression":
                    print(
                        "\n"
                        + "Detailed classification report for %s:" % self.name
                        + "\n"
                    )
                    self.conf_mat_class_kfold(X_test, y_test, self.test_model, score)

                    print("The model is trained on the full development set.")
                    print("The scores are computed on the full evaluation set." + "\n")

                else:
                    self.regression_report_kfold(X_test, y_test, self.test_model, score)

                if self.feature_selection:
                    self.print_selected_best_features(X_test)
        else:
            y_pred_valid = self.predict(X_test, optimal_threshold=optimal_threshold)
            if self.model_type != "regression":

                if self.multi_label:
                    conf_mat = multilabel_confusion_matrix(y_test, y_pred_valid)
                    self._confusion_matrix_print_ML(conf_mat)
                else:
                    conf_mat = confusion_matrix(y_test, y_pred_valid)
                    print("Confusion matrix on set provided: ")
                    _confusion_matrix_print(conf_mat, self.labels)

                print()
                self.classification_report = classification_report(
                    y_test, y_pred_valid, output_dict=True
                )
                print(classification_report(y_test, y_pred_valid))
                print("-" * 80)

                if self.feature_selection:
                    k_best_features = self.print_selected_best_features(X_test)

                    return {
                        "Classification Report": self.classification_report,
                        "Confusion Matrix": conf_mat,
                        "K Best Features": k_best_features,
                    }
                else:
                    return {
                        "Classification Report": self.classification_report,
                        "Confusion Matrix": conf_mat,
                    }
            else:
                reg_report = self.regression_report(y_test, y_pred_valid)
                if self.feature_selection:
                    k_best_features = self.print_selected_best_features(X_test)
                    return {
                        "Regression Report": reg_report,
                        "K Best Features": k_best_features,
                    }
                else:
                    return reg_report

    def predict(self, X, y=None, optimal_threshold=False):
        if self.model_type == "regression":
            optimal_threshold = False
        if self.kfold and y is not None:
            return cross_val_predict(estimator=self.estimator, X=X, y=y, cv=self.kf)
        else:
            if optimal_threshold:
                return (
                    self.predict_proba(X)[:, 1]
                    > self.threshold[
                        self.scoring[0]
                    ]  # TODO generalize so that user can select score
                ) * 1
            else:
                return self.estimator.predict(X)

    def predict_proba(self, X, y=None):
        if self.kfold and y is not None:
            return cross_val_predict(
                self.estimator, X, y, cv=self.kf, method="predict_proba"
            )
        else:
            return self.estimator.predict_proba(X)

    def grid_search_param_tuning(
        self,
        X,
        y,
        f1_beta_tune=False,
        betas=[1, 2],
    ):

        if self.display:
            print_pipeline(self.estimator)

        if self.kfold:
            self.kf = kfold_split(
                self.estimator,
                X,
                y,
                stratify=self.stratify_y,
                scoring=self.scoring,
                n_splits=self.n_splits,
                random_state=self.random_state,
            )

            self.get_best_score_params(X, y)
            #### Threshold tuning for kfold split for each score
            if f1_beta_tune:  # tune threshold
                if isinstance(X, pd.DataFrame) or isinstance(X, pd.Series):
                    for score in self.scoring:
                        thresh_list = []
                        self.kfold = False
                        for train, test in self.kf.split(X, y):
                            self.fit(X.iloc[train], y.iloc[train])
                            y_pred_proba = self.predict_proba(X.iloc[test])[:, 1]
                            thresh = self.tune_threshold_Fbeta(
                                score,
                                X.iloc[train],
                                y.iloc[train],
                                X.iloc[test],
                                y.iloc[test],
                                betas,
                                y_pred_proba,
                                kfold=True,
                            )
                            thresh_list.append(thresh)
                        average_threshold = np.mean(thresh_list)
                        self.threshold[score] = average_threshold
                else:
                    for score in self.scoring:
                        thresh_list = []
                        self.kfold = False
                        for train, test in self.kf.split(X, y):
                            self.fit(X[train], y[train])
                            y_pred_proba = self.predict_proba(X[test])[:, 1]
                            thresh = self.tune_threshold_Fbeta(
                                score,
                                X[train],
                                y[train],
                                X[test],
                                y[test],
                                betas,
                                y_pred_proba,
                                kfold=True,
                            )
                            thresh_list.append(thresh)
                        self.kfold = True
                        average_threshold = np.mean(thresh_list)
                        self.threshold[score] = average_threshold
        else:
            X_train, X_valid, X_test, y_train, y_valid, y_test = train_val_test_split(
                X=X,
                y=y,
                stratify_y=self.stratify_y,
                stratify_cols=self.stratify_cols,
                train_size=self.train_size,
                validation_size=self.validation_size,
                test_size=self.test_size,
                random_state=self.random_state,
            )
            if isinstance(X, pd.DataFrame):
                self.X_train_index = X_train.index.to_list()
                self.X_valid_index = X_valid.index.to_list()
                self.X_test_index = X_test.index.to_list()
                self.y_train_index = y_train.index.to_list()
                self.y_valid_index = y_valid.index.to_list()
                self.y_test_index = y_test.index.to_list()

            if self.imbalance_sampler:
                self.process_imbalance_sampler(X_train, y_train)

            ## casting the ParameterGrid Object to a list so that we can update
            ## update the hyperparameters in both random grid and non random grid
            ## scenarios
            if not self.randomized_grid:
                self.grid = list(self.grid)

            for score in self.scoring:
                scores = []
                for index, params in enumerate(tqdm(self.grid)):
                    ### Resetting the estimator here because catboost requires
                    ### a new model to be fitted each time.
                    self.reset_estimator()
                    if self.boost_early:
                        estimator_verbosity = f"{self.estimator_name}__verbose"

                        if params.get(estimator_verbosity):
                            self.verbosity = params[estimator_verbosity]
                            params.pop(estimator_verbosity)
                        else:
                            self.verbosity = False

                        if self.feature_selection or self.pipeline_steps:
                            # Extract parameters for preprocessing and feature selection
                            params_preprocessing = {
                                key: value
                                for key, value in params.items()
                                if key.startswith("preprocess_")
                            }
                            params_feature_selection = {
                                key: value
                                for key, value in params.items()
                                if key.startswith("feature_selection_")
                            }
                            params_no_estimator = {
                                **params_preprocessing,
                                **params_feature_selection,
                            }

                            # Exclude the resampler if present
                            if self.imbalance_sampler:
                                params_no_estimator = {
                                    key: value
                                    for key, value in params_no_estimator.items()
                                    if not key.startswith("resampler__")
                                }

                            # Get the combined preprocessing and feature selection pipeline
                            preproc_feat_select_pipe = (
                                self.get_preprocessing_and_feature_selection_pipeline(
                                    self.estimator
                                )
                            )

                            # Set parameters and fit the pipeline
                            preproc_feat_select_pipe.set_params(
                                **params_no_estimator
                            ).fit(X, y)

                            # Transform the validation data
                            X_valid_transformed = preproc_feat_select_pipe.transform(
                                X_valid
                            )
                        else:
                            X_valid_transformed = X_valid

                        if isinstance(X_valid, pd.DataFrame):
                            eval_set = [(X_valid_transformed, y_valid.values)]
                        else:
                            eval_set = [(X_valid_transformed, y_valid)]

                        estimator_eval_set = f"{self.estimator_name}__eval_set"
                        estimator_verbosity = f"{self.estimator_name}__verbose"

                        xgb_params = {
                            estimator_eval_set: eval_set,
                            estimator_verbosity: self.verbosity,
                        }

                        ## TODO: Why are we popping verbosity off?
                        if estimator_verbosity in params:
                            params.pop(estimator_verbosity)

                        clf = self.estimator.set_params(**params).fit(
                            X_train, y_train, **xgb_params
                        )

                        ### extracting the best parameters found through early stopping
                        best_early_stopping_params = clf.named_steps[
                            self.estimator_name
                        ].get_params()

                        ### updating the params in the param grid with these updated parameters
                        for (
                            param_name,
                            param_value,
                        ) in best_early_stopping_params.items():
                            if param_name in params:
                                params[param_name] = param_value

                        ### extracting the number of estimators out of the
                        ### fitted model, this is stored in best_iteration
                        ### setting the current item in the grid to this number
                        try:
                            ### XGBoost case
                            params[f"{self.estimator_name}__n_estimators"] = clf[
                                len(clf) - 1
                            ].best_iteration
                        except:
                            ### catboost case
                            params[f"{self.estimator_name}__n_estimators"] = clf[
                                len(clf) - 1
                            ].best_iteration_

                        # Update the parameters in the grid
                        self.grid[index] = params

                    else:
                        clf = self.estimator.set_params(**params).fit(X_train, y_train)

                    if score in self.custom_scorer:
                        scorer_func = self.custom_scorer[score]
                    else:
                        scorer_func = get_scorer(score)

                    score_value = scorer_func(clf, X_valid, y_valid)
                    scores.append(score_value)

                self.best_params_per_score[score] = {
                    "params": self.grid[np.argmax(scores)],
                    "score": np.max(scores),
                }

                if f1_beta_tune:  # tune threshold
                    y_pred_proba = clf.predict_proba(X_valid)[:, 1]
                    self.tune_threshold_Fbeta(
                        score, X_train, y_train, X_valid, y_valid, betas, y_pred_proba
                    )

                if not self.calibrate:
                    if self.display:
                        print("Best score/param set found on validation set:")
                        pprint(self.best_params_per_score[score])
                        print("Best " + score + ": %0.3f" % (np.max(scores)), "\n")

                else:
                    if self.display:
                        print("Best score/param set found on validation set:")
                        pprint(self.best_params_per_score[score])
                        print("Best " + score + ": %0.3f" % (np.max(scores)), "\n")

    def print_selected_best_features(self, X):

        feat_select_pipeline = self.get_feature_selection_pipeline(self.estimator)
        feat_select_pipeline = feat_select_pipeline[0][1]
        print()
        support = feat_select_pipeline.get_support()
        if isinstance(X, pd.DataFrame):
            print("Feature names selected:")
            support = X.columns[support].to_list()
        else:
            print("Feature columns selected:")
        print(support)
        print()
        return support

    def tune_threshold_Fbeta(
        self,
        score,
        y_valid,
        betas,
        y_valid_proba,
        kfold=False,
    ):
        """
        Tune the classification threshold for a model based on the F-beta score.

        This method finds the optimal threshold for classifying validation data,
        aiming to maximize the F-beta score for a given set of beta values. The
        F-beta score balances precision and recall, with the beta parameter
        determining the weight of recall in the score. A range of thresholds
        (from 0 to 1) is evaluated, and the best performing threshold for each
        beta value is identified.

        Parameters
        ----------
        score : str
            A label or name for the score that will be used to store the best
            threshold.

        y_valid : array-like of shape (n_samples,)
            Ground truth (actual) labels for the validation dataset.

        betas : list of float
            A list of beta values to consider when calculating the F-beta score.
            The beta parameter controls the balance between precision and recall,
            where higher beta values give more weight to recall.

        y_valid_proba : array-like of shape (n_samples,)
            Predicted probabilities for the positive class for the validation
            dataset. This is used to apply different thresholds and generate
            binary predictions.

        kfold : bool, optional, default=False
            If True, the method will return the optimal threshold based on
            k-fold cross-validation rather than updating the class's `threshold`
            attribute. Otherwise, the method updates the `threshold` attribute
            for the specified score.

        Returns
        -------
        float or None
            If `kfold` is True, the method returns the best threshold for the
            given score. If `kfold` is False, it updates the `threshold`
            attribute in place and returns None.

        Notes
        -----
        - The method iterates over a range of thresholds (0 to 1, with step
          size of 0.01) and evaluates each threshold by calculating binary
          predictions and computing the confusion matrix.
        - To avoid undesirable results (e.g., excessive false positives),
          thresholds leading to cases where false positives exceed true
          negatives are penalized.
        - The method selects the beta value that produces the maximum F-beta
          score, and for that beta, it identifies the best threshold.
        """

        print("Fitting model with best params and tuning for best threshold ...")
        # predictions
        y_valid_probs = y_valid_proba

        # threshold range
        thresholds_range = np.arange(0, 1, 0.01)

        fbeta_scores = np.zeros((len(betas), len(thresholds_range)))

        for i in tqdm(range(fbeta_scores.shape[0])):
            for j in range(fbeta_scores.shape[1]):
                y_preds = (y_valid_probs > thresholds_range[j]) * 1
                # conf matrix
                conf_matrix = confusion_matrix(
                    y_true=y_valid.astype(int), y_pred=y_preds
                )
                tn, fp, fn, tp = conf_matrix.ravel()

                # avoid extreme cases
                if tn <= fp:
                    fbeta_scores[i, j] = -1  # not desirable results
                else:
                    fbeta_scores[i, j] = fbeta_score(y_valid, y_preds, beta=betas[i])

        ind_beta_with_max_fscore = np.argmax(np.max(fbeta_scores, axis=1))
        self.beta = betas[ind_beta_with_max_fscore]

        if kfold:
            return_score = thresholds_range[
                np.argmax(fbeta_scores[ind_beta_with_max_fscore])
            ]
            return return_score
        else:
            self.threshold[score] = thresholds_range[
                np.argmax(fbeta_scores[ind_beta_with_max_fscore])
            ]
            return

    def get_best_score_params(self, X, y):

        for score in self.scoring:

            print("# Tuning hyper-parameters for %s" % score)

            if score in self.custom_scorer:
                scorer = self.custom_scorer[score]
            else:
                scorer = score

            if self.randomized_grid:
                clf = RandomizedSearchCV(
                    self.estimator,
                    self.grid,
                    scoring=scorer,
                    cv=self.kf,
                    random_state=self.random_state,
                    n_iter=self.n_iter,
                    n_jobs=self.n_jobs,
                    verbose=2,
                )

            elif self.bayesian:
                ### removing any bayes_params
                bayes_params = {
                    key.replace("bayes__", ""): value
                    for key, value in self.grid.items()
                    if key.startswith("bayes__")
                }
                for key in bayes_params.keys():
                    self.grid.pop(f"bayes__{key}")

                print("Performing Bayesian search:")
                clf = BayesSearchCV(
                    estimator=self.estimator,
                    search_spaces=self.grid,
                    cv=self.kf,
                    n_jobs=self.n_jobs,
                    scoring=scorer,
                    random_state=self.random_state,
                    verbose=2,
                    **bayes_params,
                )

            else:
                clf = GridSearchCV(
                    self.estimator,
                    self.grid,
                    scoring=scorer,
                    cv=self.kf,
                    n_jobs=self.n_jobs,
                    verbose=2,
                )

            clf.fit(X, y)
            self.estimator = clf.best_estimator_
            self.test_model = clf.best_estimator_

            if self.display:
                ## Make classification report and conf matrix into function
                print("\n" + "Best score/param set found on development set:")
                pprint({clf.best_score_: clf.best_params_})
                print("\n" + "Grid scores on development set:")
                means = clf.cv_results_["mean_test_score"]
                stds = clf.cv_results_["std_test_score"]
                for mean, std, params in zip(means, stds, clf.cv_results_["params"]):
                    print("%0.3f (+/-%0.03f) for %r" % (mean, std * 2, params))

            self.best_params_per_score[score] = {
                "params": clf.best_params_,
                "score": clf.best_score_,
            }
            # self.estimator = clf.best_estimator_

    def conf_mat_class_kfold(self, X, y, test_model, score=None):

        aggregated_true_labels = []
        aggregated_predictions = []
        ### Confusion Matrix across multiple folds
        conf_ma_list = []

        if isinstance(X, pd.DataFrame):
            for train, test in self.kf.split(X, y):
                X_train, X_test = X.iloc[train], X.iloc[test]
                y_train, y_test = y.iloc[train], y.iloc[test]
                test_model.fit(X_train, y_train)
                pred_y_test = test_model.predict(X_test)
                conf_ma = confusion_matrix(y_test, pred_y_test)
                conf_ma_list.append(conf_ma)
                aggregated_true_labels.extend(y_test)
                aggregated_predictions.extend(pred_y_test)
        else:
            for train, test in self.kf.split(X, y):
                X_train, X_test = X[train], X[test]
                y_train, y_test = y[train], y[test]
                test_model.fit(X_train, y_train)
                pred_y_test = test_model.predict(X_test)
                conf_ma = confusion_matrix(y_test, pred_y_test)
                conf_ma_list.append(conf_ma)
                aggregated_true_labels.extend(y_test)
                aggregated_predictions.extend(pred_y_test)

        if score:
            print(
                f"Confusion Matrix Average Across {len(conf_ma_list)} Folds for {score}:"
            )
        else:
            print(f"Confusion Matrix Average Across {len(conf_ma_list)} Folds:")
        conf_matrix = np.mean(conf_ma_list, axis=0).astype(int)
        _confusion_matrix_print(conf_matrix, self.labels)
        print()
        self.classification_report = classification_report(
            aggregated_true_labels,
            aggregated_predictions,
            zero_division=0,
            output_dict=True,
        )
        # Now, outside the fold loop, calculate and print the overall classification report
        print(f"Classification Report Averaged Across All Folds for {score}:")
        print(self.classification_report)
        print("-" * 80)
        return {
            "Classification Report": self.classification_report,
            "Confusion Matrix": conf_matrix,
        }

    def regression_report_kfold(self, X, y, test_model, score=None):

        aggregated_pred_list = []

        if isinstance(X, pd.DataFrame):
            for train, test in self.kf.split(X, y):
                X_train, X_test = X.iloc[train], X.iloc[test]
                y_train, y_test = y.iloc[train], y.iloc[test]
                test_model.fit(X_train, y_train)
                pred_y_test = test_model.predict(X_test)
                aggregated_pred_list.append(
                    self.regression_report(y_test, pred_y_test, print_results=False),
                )
        else:
            for train, test in self.kf.split(X, y):
                X_train, X_test = X[train], X[test]
                y_train, y_test = y[train], y[test]
                test_model.fit(X_train, y_train)
                pred_y_test = test_model.predict(X_test)
                aggregated_pred_list.append(
                    self.regression_report(y_test, pred_y_test, print_results=False),
                )

        pred_df = pd.DataFrame(aggregated_pred_list)
        mean_dict = dict(pred_df.mean())
        print("*" * 80)
        print(f"Average performance across {len(aggregated_pred_list)} Folds:")
        pprint(mean_dict)
        print("*" * 80)
        return mean_dict

    def regression_report(self, y_true, y_pred, print_results=True):
        explained_variance = explained_variance_score(y_true, y_pred)
        mae = mean_absolute_error(y_true, y_pred)
        mse = mean_squared_error(y_true, y_pred)
        median_abs_error = median_absolute_error(y_true, y_pred)
        r2 = r2_score(y_true, y_pred)

        reg_dict = {
            "Explained Variance": explained_variance,
            "R2": r2,
            "Mean Absolute Error": mae,
            "Median Absolute Error": median_abs_error,
            "Mean Squared Error": mse,
            "RMSE": np.sqrt(mse),
        }

        if print_results:
            print("*" * 80)
            pprint(reg_dict)
            print("*" * 80)
        return reg_dict

    def _confusion_matrix_print_ML(self, conf_matrix_list):
        border = "-" * 80
        print(border)
        for i, conf_matrix in enumerate(conf_matrix_list):
            print(self.class_labels[i])
            print(f"{'':>10}Predicted:")

            # Assuming binary classification for each label (Pos vs Neg)
            max_length = max(len(str(conf_matrix.max())), 2)
            header = f"{'':>12}{'Pos':>{max_length+1}}{'Neg':>{max_length+3}}"
            print(header)
            print(border)

            # Printing the confusion matrix for the class
            print(
                f"Actual: Pos {conf_matrix[0,0]:>{max_length}} ({self.labels[0]})  {conf_matrix[0,1]:>{max_length}} ({self.labels[1]})"
            )
            print(
                f"{'':>8}Neg {conf_matrix[1,0]:>{max_length}} ({self.labels[2]})  {conf_matrix[1,1]:>{max_length}} ({self.labels[3]})"
            )
            print(border)


def train_val_test_split(
    X,
    y,
    stratify_y,
    train_size,
    validation_size,
    test_size,
    random_state,
    stratify_cols,
):

    if stratify_cols is not None and stratify_y is not None:
        if type(stratify_cols) == pd.DataFrame:
            stratify_key = pd.concat([stratify_cols, y], axis=1)
        else:
            stratify_key = pd.concat([X[stratify_cols], y], axis=1)
    elif stratify_cols is not None:
        stratify_key = X[stratify_cols]
    elif stratify_y is not None:
        stratify_key = y
    else:
        stratify_key = None

    if stratify_cols is not None:
        stratify_key = stratify_key.fillna("")

    X_train, X_valid_test, y_train, y_valid_test = train_test_split(
        X,
        y,
        test_size=1 - train_size,
        stratify=stratify_key,  # Use stratify_key here
        random_state=random_state,
    )

    proportion = test_size / (validation_size + test_size)

    if stratify_cols is not None and stratify_y:
        # Creating stratification columns out of stratify_cols list
        if type(stratify_cols) == pd.DataFrame:
            strat_key_val_test = pd.concat(
                [stratify_cols.loc[X_valid_test.index, :], y_valid_test], axis=1
            )
        else:
            strat_key_val_test = pd.concat(
                [X_valid_test[stratify_cols], y_valid_test], axis=1
            )
    elif stratify_cols is not None:
        strat_key_val_test = X_valid_test[stratify_cols]
    elif stratify_y is not None:
        strat_key_val_test = y_valid_test
    else:
        strat_key_val_test = None

    if stratify_cols is not None:
        strat_key_val_test = strat_key_val_test.fillna("")

    X_valid, X_test, y_valid, y_test = train_test_split(
        X_valid_test,
        y_valid_test,
        test_size=proportion,
        stratify=strat_key_val_test,
        random_state=random_state,
    )

    return X_train, X_valid, X_test, y_train, y_valid, y_test


def kfold_split(
    classifier, X, y, stratify=False, scoring=["roc_auc"], n_splits=10, random_state=3
):
    """

    :param: n_split = number of k folds
    :param: random state of cv
    :param: False = Stratified KFold, True= KF
    :param: self.X = Lat/Hold float
    :param: self.y = Lat/Hold features

    :return cross validation function using params
    """
    if stratify:
        skf = StratifiedKFold(
            n_splits=n_splits, random_state=random_state, shuffle=True
        )  # Define the stratified ksplit
        return skf
    else:
        kf = KFold(
            n_splits=n_splits, random_state=random_state, shuffle=True
        )  # Define the stratified ksplit1

        return kf


def get_cross_validate(classifier, X, y, kf, scoring=["roc_auc"]):
    return cross_validate(
        classifier,
        X,
        y,
        scoring=scoring,
        cv=kf,
        return_train_score=True,
        return_estimator=True,
    )


def _confusion_matrix_print(conf_matrix, labels):
    max_length = max(len(str(conf_matrix.max())), 2)
    border = "-" * 80
    print(border)
    print(f"{'':>10}Predicted:")
    print(f"{'':>12}{'Pos':>{max_length+1}}{'Neg':>{max_length+3}}")
    print(border)
    print(
        f"Actual: Pos {conf_matrix[1,1]:>{max_length}} ({labels[3]})  {conf_matrix[1,0]:>{max_length}} ({labels[2]})"
    )
    print(
        f"{'':>8}Neg {conf_matrix[0,1]:>{max_length}} ({labels[1]})  {conf_matrix[0,0]:>{max_length}} ({labels[0]})"
    )
<<<<<<< HEAD
    print(border)


def print_pipeline(pipeline):
    """
    Prints an ASCII art representation of a scikit-learn pipeline.

    Parameters:
    pipeline : sklearn.pipeline.Pipeline or similar
        The pipeline object containing different steps to display.
    """
    steps = pipeline.steps if hasattr(pipeline, "steps") else []

    if not steps:
        print("No steps found in the pipeline!")
        return

    print("\nPipeline Steps:")
    print("========================")

    # Box Drawing Characters
    vertical_connector = "│"
    down_arrow = "▼"

    max_width = 0

    # First pass: calculate the maximum width needed for the boxes
    for idx, (name, step) in enumerate(steps, 1):
        step_name = f"Step {idx}: {name}"
        step_class = step.__class__.__name__
        max_length = max(len(step_name), len(step_class)) + 4  # Padding of 4
        if max_length > max_width:
            max_width = max_length

    # Second pass: print the pipeline with aligned boxes
    for idx, (name, step) in enumerate(steps, 1):
        step_name = f"Step {idx}: {name}"
        step_class = step.__class__.__name__

        # Create the box top, bottom, and content with dynamic width
        top_border = "┌" + "─" * max_width + "┐"
        bottom_border = "└" + "─" * max_width + "┘"

        # Ensure that text is aligned properly
        step_name_line = f"│ {step_name.ljust(max_width - 2)} │"
        step_class_line = f"│ {step_class.ljust(max_width - 2)} │"

        # Print the box with dynamic width
        print(top_border)
        print(step_name_line)
        print(step_class_line)
        print(bottom_border)

        # Connect the steps unless it's the last one
        if idx < len(steps):
            connector_padding = " " * (max_width // 2)
            print(connector_padding + vertical_connector)
            print(connector_padding + down_arrow)

    print()


################################################################################


class AutoKerasClassifier(BaseEstimator, ClassifierMixin):
    def __init__(self, model, pipeline=None):
        super().__init__()
        self.model = model
        self.pipeline = pipeline

    def fit(self, X, y, **params):
        if self.pipeline:
            X = self.pipeline.fit_transform(X)
        self.model.fit(X, y, **params)
        self.model_export = self.model.export_model()
        self.best_params_per_score = self.summarize_auto_keras_params(
            self.model_export.get_config()
        )

    def predict(self, X):
        if self.pipeline:
            X = self.pipeline.transform(X)
        y_pos = self.model_export.predict(X)
        return 1 * (y_pos > 0.5)

    def predict_proba(self, X):
        if self.pipeline:
            X = self.pipeline.transform(X)
        y_pos = self.model_export.predict(X)
        return np.c_[1 - y_pos, y_pos]

    def summarize_auto_keras_params(self, params):
        # Importing the 'deepcopy' function from the 'copy' module
        from copy import deepcopy

        # Creating a deep copy of the 'params' dictionary and storing it in 'res'
        res = deepcopy(params)

        # Initializing an empty list for the 'layers' key in the 'res' dictionary
        res["layers"] = len(params["layers"])
        print(res)
        # Returning the modified 'res' dictionary
        return res

    def save_model_object(self):
        d = {}
        d["pipeline"] = self.pipeline
        d["model_export"] = self.model_export
        return d

    def load_model_object(d):
        self.pipeline = d["pipeline"]
        self.model_export = d["model_export"]
=======
    print(border)
>>>>>>> fd143f5d
<|MERGE_RESOLUTION|>--- conflicted
+++ resolved
@@ -1538,7 +1538,6 @@
     print(
         f"{'':>8}Neg {conf_matrix[0,1]:>{max_length}} ({labels[1]})  {conf_matrix[0,0]:>{max_length}} ({labels[0]})"
     )
-<<<<<<< HEAD
     print(border)
 
 
@@ -1600,59 +1599,3 @@
 
     print()
 
-
-################################################################################
-
-
-class AutoKerasClassifier(BaseEstimator, ClassifierMixin):
-    def __init__(self, model, pipeline=None):
-        super().__init__()
-        self.model = model
-        self.pipeline = pipeline
-
-    def fit(self, X, y, **params):
-        if self.pipeline:
-            X = self.pipeline.fit_transform(X)
-        self.model.fit(X, y, **params)
-        self.model_export = self.model.export_model()
-        self.best_params_per_score = self.summarize_auto_keras_params(
-            self.model_export.get_config()
-        )
-
-    def predict(self, X):
-        if self.pipeline:
-            X = self.pipeline.transform(X)
-        y_pos = self.model_export.predict(X)
-        return 1 * (y_pos > 0.5)
-
-    def predict_proba(self, X):
-        if self.pipeline:
-            X = self.pipeline.transform(X)
-        y_pos = self.model_export.predict(X)
-        return np.c_[1 - y_pos, y_pos]
-
-    def summarize_auto_keras_params(self, params):
-        # Importing the 'deepcopy' function from the 'copy' module
-        from copy import deepcopy
-
-        # Creating a deep copy of the 'params' dictionary and storing it in 'res'
-        res = deepcopy(params)
-
-        # Initializing an empty list for the 'layers' key in the 'res' dictionary
-        res["layers"] = len(params["layers"])
-        print(res)
-        # Returning the modified 'res' dictionary
-        return res
-
-    def save_model_object(self):
-        d = {}
-        d["pipeline"] = self.pipeline
-        d["model_export"] = self.model_export
-        return d
-
-    def load_model_object(d):
-        self.pipeline = d["pipeline"]
-        self.model_export = d["model_export"]
-=======
-    print(border)
->>>>>>> fd143f5d
