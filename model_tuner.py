import pandas as pd
import numpy as np

from sklearn.metrics import classification_report
from sklearn.model_selection import StratifiedKFold
import matplotlib.pyplot as plt
from matplotlib.pyplot import figure
from sklearn.metrics import roc_curve, auc
from sklearn.metrics import precision_recall_curve, confusion_matrix
from sklearn.model_selection import cross_validate
from sklearn.metrics import recall_score
from sklearn.model_selection import StratifiedKFold, KFold
from pprint import pprint
from sklearn.metrics import get_scorer
from sklearn.metrics import fbeta_score
from sklearn.model_selection import ParameterGrid
from sklearn.preprocessing import MinMaxScaler, StandardScaler
from sklearn.impute import SimpleImputer
from sklearn.pipeline import Pipeline
from sklearn.model_selection import (
    cross_val_predict,
    train_test_split,
    GridSearchCV,
    RandomizedSearchCV,
)
from sklearn.model_selection import ParameterSampler
from tqdm import tqdm

# from imblearn.under_sampling import RandomUnderSampler
# from imblearn.over_sampling import RandomOverSampler
from collections import Counter

from sklearn.calibration import CalibratedClassifierCV

from sklearn.linear_model import LogisticRegression
from sklearn.datasets import load_iris, load_breast_cancer

"""
# Scores

| Scoring                        | Function                             | Comment                        |
|--------------------------------|--------------------------------------|--------------------------------|
| Classification                 |                                      |                                |
| ‘accuracy’                     | metrics.accuracy_score               |                                |
| ‘balanced_accuracy’            | metrics.balanced_accuracy_score      |                                |
| ‘average_precision’            | metrics.average_precision_score      |                                |
| ‘neg_brier_score’              | metrics.brier_score_loss             |                                |
| ‘f1’                           | metrics.f1_score                     | for binary targets             |
| ‘f1_micro’                     | metrics.f1_score                     | micro-averaged                 |
| ‘f1_macro’                     | metrics.f1_score                     | macro-averaged                 |
| ‘f1_weighted’                  | metrics.f1_score                     | weighted average               |
| ‘f1_samples’                   | metrics.f1_score                     | by multilabel sample           |
| ‘neg_log_loss’                 | metrics.log_loss                     | requires predict_proba support |
| ‘precision’ etc.               | metrics.precision_score              | suffixes apply as with ‘f1’    |
| ‘recall’ etc.                  | metrics.recall_score                 | suffixes apply as with ‘f1’    |
| ‘jaccard’ etc.                 | metrics.jaccard_score                | suffixes apply as with ‘f1’    |
| ‘roc_auc’                      | metrics.roc_auc_score                |                                |
| ‘roc_auc_ovr’                  | metrics.roc_auc_score                |                                |
| ‘roc_auc_ovo’                  | metrics.roc_auc_score                |                                |
| ‘roc_auc_ovr_weighted’         | metrics.roc_auc_score                |                                |
| ‘roc_auc_ovo_weighted’         | metrics.roc_auc_score                |                                |
| Clustering                     |                                      |                                |
| ‘adjusted_mutual_info_score’   | metrics.adjusted_mutual_info_score   |                                |
| ‘adjusted_rand_score’          | metrics.adjusted_rand_score          |                                |
| ‘completeness_score’           | metrics.completeness_score           |                                |
| ‘fowlkes_mallows_score’        | metrics.fowlkes_mallows_score        |                                |
| ‘homogeneity_score’            | metrics.homogeneity_score            |                                |
| ‘mutual_info_score’            | metrics.mutual_info_score            |                                |
| ‘normalized_mutual_info_score’ | metrics.normalized_mutual_info_score |                                |
| ‘v_measure_score’              | metrics.v_measure_score              |                                |
| Regression                     |                                      |                                |
| ‘explained_variance’           | metrics.explained_variance_score     |                                |
| ‘max_error’                    | metrics.max_error                    |                                |
| ‘neg_mean_absolute_error’      | metrics.mean_absolute_error          |                                |
| ‘neg_mean_squared_error’       | metrics.mean_squared_error           |                                |
| ‘neg_root_mean_squared_error’  | metrics.mean_squared_error           |                                |
| ‘neg_mean_squared_log_error’   | metrics.mean_squared_log_error       |                                |
| ‘neg_median_absolute_error’    | metrics.median_absolute_error        |                                |
| ‘r2’                           | metrics.r2_score                     |                                |
| ‘neg_mean_poisson_deviance’    | metrics.mean_poisson_deviance        |                                |
| ‘neg_mean_gamma_deviance’      | metrics.mean_gamma_deviance          |                                |

"""


class Model:
    def __init__(
        self,
        name,
        estimator_name,
        estimator,
        calibrate=False,
        kfold=False,
        balance=False,
        imbalance_sampler=None,
        train_size=0.6,
        validation_size=0.2,
        test_size=0.2,
        stratify=True,
        stratify_by=None,
        grid=None,
        scoring=["roc_auc"],
        n_splits=10,
        random_state=3,
        display=True,
        feature_names=None,
        randomized_grid=False,
        n_iter=100,
        trained=False,
        pipeline=True,
        scaler_type="min_max_scaler",
        impute_strategy="mean",
        impute=False,
        pipeline_steps=[
            (
                "min_max_scaler",
                MinMaxScaler(),
            )
        ],
    ):
        self.name = name
        self.estimator_name = estimator_name
        self.calibrate = calibrate
        self.pipeline = pipeline
        self.original_estimator = estimator
        if scaler_type == "standard_scaler":
            pipeline_steps = [("standard_scaler", StandardScaler())]
        if impute:
            pipeline_steps.append(("imputer", SimpleImputer(strategy=impute_strategy)))
        self.pipeline_steps = pipeline_steps
        if self.pipeline:
            self.estimator = Pipeline(
                self.pipeline_steps + [(self.estimator_name, self.original_estimator)]
            )
        else:
            self.estimator
        self.grid = grid
        self.kfold = kfold
        self.balance = balance
        self.randomized_grid = randomized_grid
        self.random_state = random_state
        self.n_iter = n_iter
        if self.randomized_grid and not self.kfold:
            self.grid = list(
                ParameterSampler(
                    self.grid, n_iter=self.n_iter, random_state=self.random_state
                )
            )
        elif self.kfold:
            self.grid = grid
        else:
            self.grid = ParameterGrid(grid)
        self.imbalance_sampler = imbalance_sampler
        self.kf = None
        self.xval_output = None
        self.stratify = stratify
        self.stratify_by = stratify_by
        self.n_splits = n_splits
        self.scoring = scoring
        self.best_params_per_score = {score: 0 for score in self.scoring}
        self.display = display
        self.feature_names = feature_names
        self.train_size = train_size
        self.validation_size = validation_size
        self.test_size = test_size
        self.threshold = {score: 0 for score in self.scoring}
        self.beta = 2
        self.trained = trained
        self.labels = ["TP", "FN", "FP", "TN"]

    def reset_estimator(self):
        if self.pipeline:
            self.estimator = Pipeline(
                self.pipeline_steps + [(self.estimator_name, self.original_estimator)]
            )
        else:
            self.estimator
        return

    def calibrateModel(
        self,
        X,
        y,
        score=None,
        stratify=None,
    ):
        if self.kfold:
            if score == None:
                if self.calibrate:
                    # reset estimator in case of calibrated model
                    self.reset_estimator()
<<<<<<< HEAD
                    ### FIXING CODE: More efficient by removing unnecessary fit
                    classifier = self.estimator.set_params(
                        **self.best_params_per_score[self.scoring[0]]["params"]
                    )
=======
                    # fit model
                    self.fit(X, y)
                    #  calibrate model, and save output
>>>>>>> 4ef8a2fa
                    self.xval_output = get_cross_validate(
                        CalibratedClassifierCV(
                            self.estimator,
                            cv=self.n_splits,
                            method="sigmoid",
                        ),
                        X,
                        y,
                        self.kf,
                        stratify=self.stratify,
                        scoring=self.scoring[0],
                    )
                    max_score_estimator = np.argmax(self.xval_output["test_score"])
                    self.estimator = self.xval_output["estimator"][max_score_estimator]

                else:
                    pass
            else:
                if self.calibrate:
                    # reset estimator in case of calibrated model
                    self.reset_estimator()
                    # fit model
                    self.fit(X, y, score)
                    #  calibrate model, and save output
                    self.xval_output = get_cross_validate(
                        CalibratedClassifierCV(
                            self.estimator,
                            cv=self.n_splits,
                            method="sigmoid",
                        ),
                        X,
                        y,
                        self.kf,
                        stratify=self.stratify,
                        stratify_by=self.stratify_by,
                        scoring=score,
                    )
                    max_score_estimator = np.argmax(self.xval_output["test_score"])
                    self.estimator = self.xval_output["estimator"][max_score_estimator]
        else:
            if score == None:
                if self.calibrate:
                    (
                        X_train,
                        X_valid,
                        X_test,
                        y_train,
                        y_valid,
                        y_test,
                    ) = train_val_test_split(
                        X=X,
                        y=y,
                        stratify=stratify,
                        stratify_by=self.stratify_by,
                        train_size=self.train_size,
                        validation_size=self.validation_size,
                        test_size=self.test_size,
                        random_state=self.random_state,
                    )
                    self.X_train = X_train  # returns training data as df for X
                    self.X_valid = X_valid  # returns validation data as df for X
                    self.X_test = X_test  # returns test data as df for X
                    self.y_train = y_train  # returns training data as df for y
                    self.y_valid = y_valid  # returns validation data as df for y
                    self.y_test = y_test  # returns test data as df for y
                    # reset estimator in case of calibrated model
                    self.reset_estimator()
                    # fit estimator
                    if self.balance:
                        rus = self.imbalance_sampler
                        X_res, y_res = rus.fit_sample(X_train, y_train)
                        print("Resampled dataset shape {}".format(Counter(y_res)))

                        # fit model based on "score_tune_params" best score params
                        self.reset_estimator()
                        self.fit(X_res, y_res)
                    else:
                        self.fit(X_train, y_train)
                    #  calibrate model, and save output
                    self.estimator = CalibratedClassifierCV(
                        self.estimator,
                        cv="prefit",
                        method="sigmoid",
                    ).fit(X_test, y_test)
                else:
                    pass
            else:
                if self.calibrate:
                    (
                        X_train,
                        X_valid,
                        X_test,
                        y_train,
                        y_valid,
                        y_test,
                    ) = train_val_test_split(
                        X=X,
                        y=y,
                        stratify=stratify,
                        stratify_by=self.stratify_by,
                        train_size=self.train_size,
                        validation_size=self.validation_size,
                        test_size=self.test_size,
                        random_state=self.random_state,
                    )
                    self.X_train = X_train  # returns training data as df for X
                    self.X_valid = X_valid  # returns validation data as df for X
                    self.X_test = X_test  # returns test data as df for X
                    self.y_train = y_train  # returns training data as df for y
                    self.y_valid = y_valid  # returns validation data as df for y
                    self.y_test = y_test  # returns test data as df for y
                    # reset estimator in case of calibrated model
                    self.reset_estimator()
                    # fit estimator
                    if self.balance:
                        rus = self.imbalance_sampler
                        X_res, y_res = rus.fit_sample(X_train, y_train)
                        print("Resampled dataset shape {}".format(Counter(y_res)))

                        # fit model based on "score_tune_params" best score params
                        self.reset_estimator()
                        self.fit(X_res, y_res, score)
                    else:
                        # fit model
                        self.fit(X_train, y_train, score)
                    #  calibrate model, and save output
                    self.estimator = CalibratedClassifierCV(
                        self.estimator,
                        cv="prefit",
                        method="sigmoid",
                    ).fit(X_test, y_test)
                    print(
                        f"{score} after calibration:",
                        get_scorer(score)(self.estimator, X_valid, y_valid),
                    )

                else:
                    pass
        return

    def fit(self, X, y, score=None):
        if self.kfold:
            if score == None:
                classifier = self.estimator.set_params(
                    **self.best_params_per_score[self.scoring[0]]["params"]
                )
                self.xval_output = get_cross_validate(
                    classifier,
                    X,
                    y,
                    self.kf,
                    stratify=self.stratify,
                    scoring=self.scoring[0],
                )
                # print(self.xval_output)
                # print(self.xval_output['estimator'])
                ## TODO: If the scores are best for the minimum then
                ## this needs to inverted max will not always be correct!
                max_score_estimator = np.argmax(self.xval_output["test_score"])
                self.estimator = self.xval_output["estimator"][max_score_estimator]
            else:
                classifier = self.estimator.set_params(
                    **self.best_params_per_score[self.scoring[0]]["params"]
                )
                self.xval_output = get_cross_validate(
                    classifier,
                    X,
                    y,
                    self.kf,
                    stratify=self.stratify,
                    scoring=score,
                )
                max_score_estimator = np.argmax(self.xval_output["test_score"])
                self.estimator = self.xval_output["estimator"][max_score_estimator]
        else:
            if score == None:
                self.estimator.fit(X, y)
            else:
                self.estimator.set_params(
                    **self.best_params_per_score[score]["params"]
                ).fit(X, y)
        return

    def predict(self, X, y=None, optimal_threshold=True):
        if self.kfold:
            return cross_val_predict(estimator=self.estimator, X=X, y=y, cv=self.kf)
        else:
            if optimal_threshold:
                return (
                    self.predict_proba(X)[:, 1]
                    > self.threshold[
                        self.scoring[0]
                    ]  # TODO generalize so that user can select score
                ) * 1
            else:
                return self.estimator.predict(X)

    def predict_proba(self, X, y=None):
        if self.kfold:
            return cross_val_predict(
                self.estimator, X, y, cv=self.kf, method="predict_proba"
            )
        else:
            return self.estimator.predict_proba(X)

    def grid_search_param_tuning(
        self,
        X,
        y,
        f1_beta_tune=False,
        betas=[1, 2],
        stratify=None,
        stratify_by=None,
    ):

        if self.kfold:
            self.kf = kfold_split(
                self.estimator,
                X,
                y,
                stratify=self.stratify,
                scoring=self.scoring,
                n_splits=self.n_splits,
                random_state=self.random_state,
            )

            self.get_best_score_params(X, y)
        else:
            # print("y:", y)
            # print("X:", X)
            # print("Stratify:", stratify)
            # print("validation_size:", self.validation_size)
            # print("test_size:", self.test_size)
            # print(f"Stratify By {self.stratify_by}")

            X_train, X_valid, X_test, y_train, y_valid, y_test = train_val_test_split(
                X=X,
                y=y,
                stratify=stratify,
                stratify_by=self.stratify_by,
                train_size=self.train_size,
                validation_size=self.validation_size,
                test_size=self.test_size,
                random_state=self.random_state,
            )
            self.X_train = X_train  # returns training data as df for X
            self.X_valid = X_valid  # returns validation data as df for X
            self.X_test = X_test  # returns test data as df for X
            self.y_train = y_train  # returns training data as df for y
            self.y_valid = y_valid  # returns validation data as df for y
            self.y_test = y_test  # returns test data as df for y
            if self.balance:
                rus = self.imbalance_sampler
                X_train, y_train = rus.fit_sample(X_train, y_train)
                print("Resampled dataset shape {}".format(Counter(y_train)))

            for score in self.scoring:
                scores = []
                for params in tqdm(self.grid):
                    clf = self.estimator.set_params(**params).fit(X_train, y_train)
                    scores.append(get_scorer(score)(clf, X_valid, y_valid))

                self.best_params_per_score[score] = {
                    "params": self.grid[np.argmax(scores)],
                    "score": np.max(scores),
                }

                if f1_beta_tune:  # tune threshold
                    self.tune_threshold_Fbeta(
                        score, X_train, y_train, X_valid, y_valid, betas
                    )

                if self.display:
                    print("Best score/param set found on validation set:")
                    pprint(self.best_params_per_score[score])
                    print("Best " + score + ": %0.3f" % (np.max(scores)), "\n")
                    y_pred_valid = clf.predict(X_valid)
                    conf_mat = confusion_matrix(y_valid, y_pred_valid)
                    print("Confusion matrix on validation set: ")
                    _confusion_matrix_print(conf_mat, self.labels) #TODO: LS
                    print()
                    print(classification_report(y_valid, y_pred_valid))
                    print("-" * 80)


            # for score in self.scoring:
            #     scores = []
            #     for params in tqdm(self.grid):
            #         clf = self.estimator.set_params(**params).fit(X_train, y_train)
            #         scores.append(get_scorer(score)(clf, X_valid, y_valid))

            #     self.best_params_per_score[score] = {
            #         "params": self.grid[np.argmax(scores)],
            #         "score": np.max(scores),
            #     }

            #     if f1_beta_tune:  # tune threshold
            #         self.tune_threshold_Fbeta(
            #             score, X_train, y_train, X_valid, y_valid, betas
            #         )

            #     if self.display:
            #         print("Best score/param set found on validation set:")
            #         pprint(self.best_params_per_score[score])
            #         print("Best " + score + ": %0.3f" % (np.max(scores)), "\n")

    def tune_threshold_Fbeta(self, score, X_train, y_train, X_valid, y_valid, betas):
        """Method to tune threshold on validation dataset using F beta score."""

        print("Fitting model with best params and tuning for best threshold ...")
        # predictions
        y_valid_probs = (
            self.estimator.set_params(**self.best_params_per_score[score]["params"])
            .fit(X_train, y_train)
            .predict_proba(X_valid)[:, 1]
        )

        # threshold range
        thresholds_range = np.arange(0, 1, 0.01)

        fbeta_scores = np.zeros((len(betas), len(thresholds_range)))

        for i in tqdm(range(fbeta_scores.shape[0])):
            for j in range(fbeta_scores.shape[1]):
                y_preds = (y_valid_probs > thresholds_range[j]) * 1
                # conf matrix
                conf_matrix = confusion_matrix(
                    y_true=y_valid.astype(int), y_pred=y_preds
                )
                tn, fp, fn, tp = conf_matrix.ravel()

                # avoid extreme cases
                if tn <= fp:
                    fbeta_scores[i, j] = -1  # not desirable results
                else:
                    fbeta_scores[i, j] = fbeta_score(y_valid, y_preds, beta=betas[i])

        ind_beta_with_max_fscore = np.argmax(np.max(fbeta_scores, axis=1))
        self.beta = betas[ind_beta_with_max_fscore]
        self.threshold[score] = thresholds_range[
            np.argmax(fbeta_scores[ind_beta_with_max_fscore])
        ]
        return

    def get_best_score_params(self, X, y):
        aggregated_true_labels = []
        aggregated_predictions = []

        for score in self.scoring:

            print("# Tuning hyper-parameters for %s" % score)

            if self.randomized_grid:
                clf = RandomizedSearchCV(
                    self.estimator,
                    self.grid,
                    scoring=score,
                    cv=self.kf,
                    random_state=self.random_state,
                    n_iter=self.n_iter,
                    n_jobs=1,
                    verbose=2,
                )

            else:
                clf = GridSearchCV(
                    self.estimator,
                    self.grid,
                    scoring=score,
                    cv=self.kf,
                    n_jobs=1,
                    verbose=2,
                )

            # Reset lists for each scoring metric
            aggregated_true_labels.clear()
            aggregated_predictions.clear()

            ### Confusion Matrix across multiple folds
            conf_ma_list = []

            for train, test in self.kf.split(X, y):
                X_train, X_test = X[train], X[test]
                y_train, y_test = y[train], y[test]
                clf.fit(X_train, y_train)
                pred_y_test = clf.predict(X_test)
                conf_ma = confusion_matrix(y_test, pred_y_test)
                conf_ma_list.append(conf_ma)
                aggregated_true_labels.extend(y_test)
                aggregated_predictions.extend(pred_y_test)

            print(f"Confusion Matrix Average Across {len(conf_ma_list)} Folds")
            conf_matrix = np.mean(conf_ma_list, axis=0).astype(int)
            # Assume _confusion_matrix_print is defined elsewhere
            _confusion_matrix_print(conf_matrix, self.labels)
            print()

            # Now, outside the fold loop, calculate and print the overall classification report
            print(f"Classification Report Averaged Across All Folds for {score}:")
            print(classification_report(aggregated_true_labels, aggregated_predictions, zero_division=0))
            print('-' * 80)

            if self.display:
                print("\n" + "Best score/param set found on development set:")
                pprint({clf.best_score_: clf.best_params_})
                print("\n" + "Grid scores on development set:")
                means = clf.cv_results_["mean_test_score"]
                stds = clf.cv_results_["std_test_score"]
                for mean, std, params in zip(means, stds, clf.cv_results_["params"]):
                    print("%0.3f (+/-%0.03f) for %r" % (mean, std * 2, params))

                print(
                    "\n" + "Detailed classification report for %s:" % self.name + "\n"
                )
                print("The model is trained on the full development set.")
                print("The scores are computed on the full evaluation set." + "\n")

            self.best_params_per_score[score] = {
                "params": clf.best_params_,
                "score": clf.best_score_,
            }


def kfold_split(
    classifier, X, y, stratify=False, scoring=["roc_auc"], n_splits=10, random_state=3
):
    """

    :param: n_split = number of k folds
    :param: random state of cv
    :param: False = Stratified KFold, True= KF
    :param: self.X = Lat/Hold float
    :param: self.y = Lat/Hold features

    :return cross validation function using params
    """
    if stratify:
        skf = StratifiedKFold(
            n_splits=n_splits, random_state=random_state, shuffle=True
        )  # Define the stratified ksplit
        return skf
    else:
        kf = KFold(
            n_splits=n_splits, random_state=random_state, shuffle=True
        )  # Define the stratified ksplit1

        return kf


def get_cross_validate(classifier, X, y, kf, stratify=False, scoring=["roc_auc"]):
    return cross_validate(
        classifier,
        X,
        y,
        scoring=scoring,
        cv=kf,
        return_train_score=True,
        return_estimator=True,
    )


def train_val_test_split(
    X, y, stratify, train_size, validation_size, test_size, random_state, stratify_by
):

    # Determine the stratify parameter based on stratify and stratify_by
    if stratify_by:
        # Stratify option
        stratify_option = X[stratify_by] if stratify_by else None
        # Ensure X is a pandas DataFrame to use column names
        stratify_key = stratify_option
    elif stratify:
        stratify_key = y
    else:
        stratify_key = None

    # Split the dataset into training and (validation + test) sets
    X_train, X_valid_test, y_train, y_valid_test = train_test_split(
        X,
        y,
        test_size=1 - train_size,
        stratify=stratify_key,  # Use stratify_key here
        random_state=random_state,
    )

    # Determine the proportion of validation to test size in the remaining dataset
    proportion = test_size / (validation_size + test_size)

    # Further split (validation + test) set into validation and test sets
    X_valid, X_test, y_valid, y_test = train_test_split(
        X_valid_test,
        y_valid_test,
        test_size=proportion,
        stratify=(
            y_valid_test if stratify and stratify_by is None else None
        ),  # Adjust stratification here
        random_state=random_state,
    )

    return X_train, X_valid, X_test, y_train, y_valid, y_test


def _confusion_matrix_print(conf_matrix, labels):

    max_length = max(len(str(conf_matrix.max())), 2)
    border = "-" * 80
    print(border)
    print(f"{'':>10}Predicted:")
    print(f"{'':>12}{'Pos':>{max_length+1}}{'Neg':>{max_length+3}}")
    print(border)
    print(
        f"Actual: Pos {conf_matrix[0,0]:>{max_length}} ({labels[0]})  {conf_matrix[0,1]:>{max_length}} ({labels[1]})"
    )
    print(
        f"{'':>8}Neg {conf_matrix[1,0]:>{max_length}} ({labels[2]})  {conf_matrix[1,1]:>{max_length}} ({labels[3]})"
    )
    print(border)


# def train_val_test_split(X, y, stratify, train_size, validation_size, test_size, random_state):
#     if stratify:
#         stratify_param = y
#     else:
#         stratify_param = None

#     X_train, X_valid_test, y_train, y_valid_test = train_test_split(
#         X,
#         y,
#         test_size=1 - train_size,
#         stratify=stratify_param,
#         random_state=random_state,
#     )

#     # Update to fix proportions for validation and test split
#     proportion = test_size / (validation_size + test_size)

#     X_valid, X_test, y_valid, y_test = train_test_split(
#         X_valid_test,
#         y_valid_test,
#         test_size=proportion,
#         stratify=y_valid_test if stratify else None,
#         random_state=random_state,
#     )

#     return X_train, X_valid, X_test, y_train, y_valid, y_test

# def train_val_test_split(
#     X,
#     y,
#     stratify,
#     train_size,
#     validation_size,
#     test_size,
#     random_state,
# ):
#     X_train, X_valid_test, y_train, y_valid_test = train_test_split(
#         X,
#         stratify,  # stratify contains another array and last the label
#         test_size=1 - train_size,
#         train_size=train_size,
#         stratify=stratify,
#         random_state=random_state,
#     )
#     X_valid, X_test, y_valid, y_test = train_test_split(
#         X_valid_test,
#         y_valid_test,
#         test_size=(1 - train_size - validation_size) / (1 - train_size),
#         train_size=(1 - train_size - test_size) / (1 - train_size),
#         stratify=y_valid_test,
#         random_state=random_state,
#     )
#     return X_train, X_valid, X_test, y_train[:, -1], y_valid[:, -1], y_test[:, -1]


if __name__ == "__main__":
    iris = load_iris()
    iris = pd.DataFrame(
        data=np.c_[iris["data"], iris["target"]],
        columns=iris["feature_names"] + ["target"],
    )
    features = [col for col in iris.columns if col != "target"]
    target = "target"

    X = iris[features].values  # independant variables
    y = iris[target].values.astype(int)  # dependent variable

    # breast_sk = load_breast_cancer()
    # breast = pd.DataFrame(
    #     data=np.c_[breast_sk.data, breast_sk.target],
    # )
    # breast.columns = list(breast_sk.feature_names) + ["target"]
    # features = [col for col in breast.columns if col != "target"]
    # target = "target"

    # X = breast[features].values  # independant variables
    # y = breast[target].values.astype(int)  # dependent variable

    lr = LogisticRegression(class_weight="balanced", C=1, max_iter=1000)

    estimator_name = "lr"
    # Set the parameters by cross-validation
    tuned_parameters = [{estimator_name + "__C": np.logspace(-4, 0, 10)}]

    kfold = True
    calibrate = True

    model = Model(
        name="Iris_model",
        estimator_name=estimator_name,
        calibrate=calibrate,
        estimator=lr,
        kfold=kfold,
        stratify=True,
        grid=tuned_parameters,
        randomized_grid=False,
        n_iter=3,
        scoring=["roc_auc_ovr", "precision_macro"],
        n_splits=2,
        random_state=3,
    )

    model.grid_search_param_tuning(X, y)

    model.fit(X, y)

    ## The below calibration process replaces "base_estimator" with "estimator"
    ## for all scikit-learn versions >= 0.24

    if model.calibrate:
        model.calibrateModel(X, y)
    else:
        pass

    if kfold:
        print(model.xval_output["train_score"], model.xval_output["test_score"])
        for i in range(len(model.xval_output["estimator"])):
            print("\n" + str(i) + " Fold: ")
            if calibrate:
                importance = (
                    model.xval_output["estimator"][i]
                    .calibrated_classifiers_[i]
                    .estimator.steps[1][1]
                    .coef_[0]
                )
            else:
                importance = model.xval_output["estimator"][i].steps[1][1].coef_[0]

            sort_imp_indx = np.argsort(importance)[::-1]
            # print(importance)
            # print(sort_imp_indx)
            for i in sort_imp_indx:
                print("Feature: %s, Score: %.5f" % (features[i], importance[i]))
    else:
        if calibrate:
            importance = model.estimator.estimator.steps[1][1].coef_[0]
        else:
            importance = model.estimator.steps[1][1].coef_[0]
        sort_imp_indx = np.argsort(importance)[::-1]
        # print(importance)
        # print(sort_imp_indx)
        # summarize feature importance
        for i in sort_imp_indx:
            print("Feature: %s, Score: %.5f" % (features[i], importance[i]))<|MERGE_RESOLUTION|>--- conflicted
+++ resolved
@@ -189,16 +189,10 @@
                 if self.calibrate:
                     # reset estimator in case of calibrated model
                     self.reset_estimator()
-<<<<<<< HEAD
                     ### FIXING CODE: More efficient by removing unnecessary fit
                     classifier = self.estimator.set_params(
                         **self.best_params_per_score[self.scoring[0]]["params"]
                     )
-=======
-                    # fit model
-                    self.fit(X, y)
-                    #  calibrate model, and save output
->>>>>>> 4ef8a2fa
                     self.xval_output = get_cross_validate(
                         CalibratedClassifierCV(
                             self.estimator,
@@ -478,11 +472,10 @@
                     y_pred_valid = clf.predict(X_valid)
                     conf_mat = confusion_matrix(y_valid, y_pred_valid)
                     print("Confusion matrix on validation set: ")
-                    _confusion_matrix_print(conf_mat, self.labels) #TODO: LS
+                    _confusion_matrix_print(conf_mat, self.labels)  # TODO: LS
                     print()
                     print(classification_report(y_valid, y_pred_valid))
                     print("-" * 80)
-
 
             # for score in self.scoring:
             #     scores = []
@@ -598,8 +591,12 @@
 
             # Now, outside the fold loop, calculate and print the overall classification report
             print(f"Classification Report Averaged Across All Folds for {score}:")
-            print(classification_report(aggregated_true_labels, aggregated_predictions, zero_division=0))
-            print('-' * 80)
+            print(
+                classification_report(
+                    aggregated_true_labels, aggregated_predictions, zero_division=0
+                )
+            )
+            print("-" * 80)
 
             if self.display:
                 print("\n" + "Best score/param set found on development set:")
