--- conflicted
+++ resolved
@@ -755,11 +755,7 @@
    "name": "python",
    "nbconvert_exporter": "python",
    "pygments_lexer": "ipython3",
-<<<<<<< HEAD
-   "version": "3.11.8"
-=======
    "version": "3.9.0"
->>>>>>> 90f778ff
   }
  },
  "nbformat": 4,
