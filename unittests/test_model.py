--- conflicted
+++ resolved
@@ -1189,8 +1189,6 @@
 
     assert hasattr(model.estimator, "predict")
 
-<<<<<<< HEAD
-
 def test_kfold_split_stratified():
     """
     Test that kfold_split returns a StratifiedKFold when stratify=True.
@@ -1375,7 +1373,7 @@
     predictions = model.predict(X)
     assert len(predictions) == len(y), "Prediction length mismatch."
     print(f"Test passed with n_iter={n_iter_value}. Best Params: {best_params}")
-=======
+
 def test_print_selected_best_features_with_dataframe(model):
     # Mock the feature selection pipeline and its get_support method
     model.get_feature_selection_pipeline = MagicMock()
@@ -1492,4 +1490,3 @@
         assert result is not None
 
         assert np.array_equal(result["Confusion Matrix"], expected_conf_mat)
->>>>>>> e3bac069
