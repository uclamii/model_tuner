--- conflicted
+++ resolved
@@ -1189,8 +1189,7 @@
 
     assert hasattr(model.estimator, "predict")
 
-<<<<<<< HEAD
-=======
+    
 def test_kfold_split_stratified():
     """
     Test that kfold_split returns a StratifiedKFold when stratify=True.
@@ -1375,7 +1374,6 @@
     predictions = model.predict(X)
     assert len(predictions) == len(y), "Prediction length mismatch."
     print(f"Test passed with n_iter={n_iter_value}. Best Params: {best_params}")
->>>>>>> 00e5987c
 
 def test_print_selected_best_features_with_dataframe(model):
     # Mock the feature selection pipeline and its get_support method
@@ -1498,15 +1496,9 @@
             X.values, y.values, test_model
         )
 
-<<<<<<< HEAD
-        # k=10 , and rounding down using int() results in 8 samples instead of 10
-        # since the data total X is 100 samples
-        expected_conf_mat = np.array([[4, 0], [0, 4]])
-=======
         # k=10 , total sum results in 48, 2 , 2, 48 
         # since the data total X is 100 samples 
         expected_conf_mat = np.array([[48,2], [2,48]])
->>>>>>> 00e5987c
 
         assert result is not None
 
