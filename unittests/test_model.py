--- conflicted
+++ resolved
@@ -2370,7 +2370,6 @@
     assert model.kf.get_n_splits() == 5
 
 
-<<<<<<< HEAD
 def test_grid_search_param_tuning_f1_beta_tune(classification_data):
     X, y = classification_data
     for kfold in [True, False]:
@@ -2449,7 +2448,7 @@
         )
         model.grid_search_param_tuning(X, y)
         assert "r2" in model.best_params_per_score, "Best score for r2 should be in results."
-=======
+
 def test_get_preprocessing_pipeline_after_calibration(classification_data):
     X, y = classification_data
 
@@ -2563,5 +2562,4 @@
     ]
     assert (
         list(combined_pipeline.named_steps.keys()) == expected_steps
-    ), "Combined steps mismatch"
->>>>>>> 365e55de
+    ), "Combined steps mismatch"