--- conflicted
+++ resolved
@@ -185,7 +185,6 @@
     assert model.best_params_per_score["accuracy"]["params"] is not None
 
 
-<<<<<<< HEAD
 def test_return_metrics_classification(classification_data):
     """
     Test the return_metrics method for a classification model.
@@ -383,7 +382,8 @@
     ), "Mismatch in number of metrics returned"
 
     print(bootstrap_results)
-=======
+
+
 @pytest.fixture
 def sample_dataframe():
     X, y = make_classification(n_samples=1000, n_features=20, random_state=42)
@@ -1083,5 +1083,4 @@
     
     # Simulate predictions near 0 and 1
     probabilities = model.predict_proba(X)
-    assert np.all((probabilities >= 0) & (probabilities <= 1)), "Probabilities should be within [0, 1]."
->>>>>>> 275a52b1
+    assert np.all((probabilities >= 0) & (probabilities <= 1)), "Probabilities should be within [0, 1]."